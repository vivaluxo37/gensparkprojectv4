// Page routes for static pages, country pages, and main user interface
import { Hono } from 'hono';
import { getCookie } from 'hono/cookie';
import type { Bindings } from '../types';

// CSS inlining helper to fix CSS serving issues in development
let cachedCSS: string | null = null;

const getInlineCSS = async (): Promise<string> => {
  if (cachedCSS) {
    return cachedCSS;
  }
  
  try {
    const { readFile } = await import('fs/promises');
    const cssContent = await readFile('./dist/static/styles.css', 'utf-8');
    cachedCSS = `<style>${cssContent}</style>`;
    return cachedCSS;
  } catch (error) {
    console.error('Error reading CSS file:', error);
    const fallbackCSS = `<style>
      /* Fallback CSS when file cannot be read */
      * { margin: 0; padding: 0; box-sizing: border-box; }
      body { font-family: system-ui, -apple-system, sans-serif; line-height: 1.5; }
      .bg-gray-50 { background-color: #f9fafb; }
      .bg-white { background-color: white; }
      .text-gray-900 { color: #111827; }
      .shadow-lg { box-shadow: 0 10px 15px -3px rgba(0, 0, 0, 0.1); }
      .max-w-6xl { max-width: 72rem; }
      .mx-auto { margin-left: auto; margin-right: auto; }
      .px-4 { padding-left: 1rem; padding-right: 1rem; }
      .py-12 { padding-top: 3rem; padding-bottom: 3rem; }
    </style>`;
    cachedCSS = fallbackCSS;
    return cachedCSS;
  }
};

const replaceExternalCSSWithInline = async (html: string): Promise<string> => {
  const inlineCSS = await getInlineCSS();
  // Replace CSS link tags with inline styles
  return html
    .replace(/<link[^>]*href=["']\/static\/styles\.css["'][^>]*>/g, inlineCSS)
    .replace(/<link[^>]*rel=["']stylesheet["'][^>]*href=["']\/static\/styles\.css["'][^>]*>/g, inlineCSS);
};
import { BrokerService } from '../services/brokerService';
import { generateMetaTags, generateStructuredData, getCurrentDomain } from '../utils';
import { renderLayout } from '../components/Layout.js';
import { renderHomePage } from '../components/HomePage.js';
import { renderFAQ } from '../components/FAQ.js';
import { renderBrokersDirectoryPage } from '../components/BrokersDirectoryPage.js';
import { renderCountriesDirectoryPage } from '../components/CountriesDirectoryPage.js';
import { renderRegulatorPage } from '../components/RegulatorPage.js';
import { renderUSACountryPage } from '../components/USACountryPage.js';
import { renderSingaporeCountryPage } from '../components/SingaporeCountryPage.js';
import { renderDubaiCountryPage } from '../components/DubaiCountryPage.js';
import { renderSouthAfricaCountryPage } from '../components/SouthAfricaCountryPage.js';
import { renderPhilippinesCountryPage } from '../components/PhilippinesCountryPage.js';
import { renderPakistanCountryPage } from '../components/PakistanCountryPage.js';
import { renderIndiaCountryPage } from '../components/IndiaCountryPage.js';
import { renderCanadaCountryPage } from '../components/CanadaCountryPage.js';
import { renderAustraliaCountryPage } from '../components/AustraliaCountryPage.js';
import { renderBelgiumCountryPage } from '../components/BelgiumCountryPage.js';
import { renderNepalCountryPage } from '../components/NepalCountryPage.js';
import { renderMalaysiaCountryPage } from '../components/MalaysiaCountryPage.js';
import { renderEthiopiaCountryPage } from '../components/EthiopiaCountryPage.js';
import { renderBangladeshCountryPage } from '../components/BangladeshCountryPage.js';
<<<<<<< HEAD
import { UserDashboard } from '../components/UserDashboard.js';
=======
import { renderTradingSimulatorPage } from '../components/TradingSimulatorPage.js';
import { renderTradingCalculatorsPage } from '../components/TradingCalculatorsPage.js';
import { renderGoldTradingBrokersPage } from '../components/GoldTradingBrokersPage.js';
import { renderIslamicAccountBrokersPage } from '../components/IslamicAccountBrokersPage.js';
import { renderAutomatedTradingBrokersPage } from '../components/AutomatedTradingBrokersPage.js';
import { renderHighLeverageBrokersPage } from '../components/HighLeverageBrokersPage.js';
import { renderOilTradingBrokersPage } from '../components/OilTradingBrokersPage.js';
import { renderCopyTradingBrokersPage } from '../components/CopyTradingBrokersPage.js';
import { renderECNBrokersPage } from '../components/ECNBrokersPage.js';
import { renderScalpingBrokersPage } from '../components/ScalpingBrokersPage.js';
import { renderDemoAccountBrokersPage } from '../components/DemoAccountBrokersPage.js';
import { renderMT4BrokersPage } from '../components/MT4BrokersPage.js';
import { renderStockTradingBrokersPage } from '../components/StockTradingBrokersPage.js';
import { renderBeginnersBrokersPage } from '../components/BeginnersBrokersPage.js';
import { renderDemoAccountsBrokersPage } from '../components/DemoAccountsBrokersPage.js';
import { generateComprehensiveBrokerReviewHTML } from '../components/EnhancedBrokerReview.js';
import { generateCompleteNavigation } from '../components/Navigation.js';
>>>>>>> c0a0bff6

const pageRoutes = new Hono<{ Bindings: Bindings }>();

// Homepage - Complete migrated version with all features
pageRoutes.get('/', async (c) => {
  const homeContent = `
    ${renderHomePage()}
    ${renderFAQ()}
  `;

  return c.html(await renderLayout(homeContent, {
    title: 'Best Forex Brokers 2025 - Compare Top 6 Regulated Brokers | BrokerAnalysis',
    description: 'Find the perfect forex broker with our intelligent matching system. Compare spreads, regulation, and features of 6 top-rated brokers including IC Markets, Pepperstone, OANDA & more.',
    keywords: 'forex brokers, best forex brokers 2025, regulated forex brokers, forex broker comparison, forex trading, broker reviews, forex spreads, trading platforms',
    canonicalUrl: '/',
    request: c.req.raw,
    additionalHead: `
      <!-- Static CSS preload disabled for development -->
      <link rel="preconnect" href="https://fonts.googleapis.com">

      <!-- Website Schema -->
      ${generateStructuredData({
        "@context": "https://schema.org",
        "@type": "WebSite",
        "name": "BrokerAnalysis",
        "url": "https://brokeranalysis.com",
        "description": "Find and compare the best forex brokers with our intelligent recommendation system. Detailed reviews, ratings, and personalized broker matching.",
        "potentialAction": {
          "@type": "SearchAction",
          "target": "https://brokeranalysis.com/search?q={search_term_string}",
          "query-input": "required name=search_term_string"
        }
      })}
      
      <!-- Organization Schema -->
      ${generateStructuredData({
        "@context": "https://schema.org",
        "@type": "Organization",
        "name": "BrokerAnalysis",
        "url": "https://brokeranalysis.com",
        "logo": "https://brokeranalysis.com/static/images/brokeranalysis-logo.png",
        "description": "Leading forex broker comparison and review platform",
        "sameAs": [
          "https://twitter.com/brokeranalysis",
          "https://linkedin.com/company/brokeranalysis"
        ],
        "contactPoint": {
          "@type": "ContactPoint",
          "contactType": "Customer Service",
          "email": "support@brokeranalysis.com"
        }
      })}
      
      <!-- Service Schema -->
      ${generateStructuredData({
        "@context": "https://schema.org",
        "@type": "Service",
        "name": "Forex Broker Comparison",
        "description": "Compare top forex brokers, read reviews, and find the perfect trading platform for your needs",
        "provider": {
          "@type": "Organization",
          "name": "BrokerAnalysis"
        },
        "serviceType": "Financial Comparison Service",
        "areaServed": "Worldwide",
        "aggregateRating": {
          "@type": "AggregateRating",
          "ratingValue": "4.9",
          "reviewCount": "50000",
          "bestRating": "5",
          "worstRating": "1"
        },
        "hasOfferCatalog": {
          "@type": "OfferCatalog",
          "name": "Broker Reviews",
          "itemListElement": [
            {
              "@type": "Offer",
              "itemOffered": {
                "@type": "Service",
                "name": "Broker Reviews",
                "description": "Comprehensive forex broker reviews and ratings"
              }
            },
            {
              "@type": "Offer",
              "itemOffered": {
                "@type": "Service",
                "name": "Broker Comparison",
                "description": "Side-by-side broker comparison tools"
              }
            }
          ]
        }
      })}
      
      <!-- Broker Listing Schema -->
      ${generateStructuredData({
        "@context": "https://schema.org",
        "@type": "ItemList",
        "name": "Top Forex Brokers 2025",
        "description": "Curated list of the best forex brokers based on comprehensive analysis",
        "numberOfItems": 100,
        "itemListElement": [
          {
            "@type": "ListItem",
            "position": 1,
            "item": {
              "@type": "FinancialService",
              "name": "IC Markets",
              "description": "Raw spreads from 0.0 pips with lightning-fast execution",
              "aggregateRating": {
                "@type": "AggregateRating",
                "ratingValue": "4.8",
                "reviewCount": "15000",
                "bestRating": "5"
              }
            }
          },
          {
            "@type": "ListItem",
            "position": 2,
            "item": {
              "@type": "FinancialService",
              "name": "Pepperstone",
              "description": "Advanced Smart Trader Tools & TradingView integration",
              "aggregateRating": {
                "@type": "AggregateRating",
                "ratingValue": "4.7",
                "reviewCount": "12000",
                "bestRating": "5"
              }
            }
          },
          {
            "@type": "ListItem",
            "position": 3,
            "item": {
              "@type": "FinancialService",
              "name": "OANDA",
              "description": "25+ years, CFTC/NFA oversight, impeccable reputation",
              "aggregateRating": {
                "@type": "AggregateRating",
                "ratingValue": "4.6",
                "reviewCount": "18000",
                "bestRating": "5"
              }
            }
          }
        ]
      })}
    `
  }));
});

// Dashboard route - User's personalized trading dashboard
pageRoutes.get('/dashboard', async (c) => {
  try {
    // Check authentication
    const sessionId = getCookie(c, 'sessionId');
    if (!sessionId) {
      return c.redirect('/?auth=required');
    }

    // Get user data from database
    const db = c.env.DB;
    const userQuery = await db.prepare(
      'SELECT * FROM users WHERE sessionId = ?'
    ).bind(sessionId).first();

    if (!userQuery) {
      return c.redirect('/?auth=expired');
    }

    // Get user's broker matches
    const brokerMatches = await db.prepare(
      'SELECT * FROM broker_matches WHERE userId = ? ORDER BY timestamp DESC'
    ).bind(userQuery.id).all();

    const latestMatch = brokerMatches.results?.[0] || null;

    // Parse recommendations if they exist
    if (latestMatch && latestMatch.recommendations) {
      try {
        latestMatch.recommendations = JSON.parse(latestMatch.recommendations);
      } catch (e) {
        console.error('Error parsing recommendations:', e);
        latestMatch.recommendations = [];
      }
    }

    if (latestMatch && latestMatch.userProfile) {
      try {
        latestMatch.userProfile = JSON.parse(latestMatch.userProfile);
      } catch (e) {
        console.error('Error parsing user profile:', e);
        latestMatch.userProfile = {};
      }
    }

    // Render dashboard
    return c.html(UserDashboard({
      user: {
        id: userQuery.id,
        name: userQuery.name,
        email: userQuery.email
      },
      latestMatch,
      brokerMatches: brokerMatches.results?.map(match => ({
        ...match,
        recommendations: match.recommendations ? JSON.parse(match.recommendations) : [],
        userProfile: match.userProfile ? JSON.parse(match.userProfile) : {}
      })) || []
    }));

  } catch (error) {
    console.error('Dashboard error:', error);
    return c.redirect('/?error=dashboard');
  }
});

// Main brokers directory page - comprehensive listing with SEO optimization
pageRoutes.get('/brokers', async (c) => {
  try {
    const { DB } = c.env;
    const brokerService = new BrokerService(DB);
    
    // Get pagination parameters
    const page = parseInt(c.req.query('page') || '1');
    const limit = 12; // 12 brokers per page
    const sort = c.req.query('sort') || 'rating';
    
    // Get brokers with pagination
    const result = await brokerService.getAllBrokers(page, limit, sort);
    
    if (!result || !result.brokers) {
      throw new Error('Failed to fetch brokers');
    }
    
    return c.html(renderBrokersDirectoryPage(result.brokers, {
      canonicalUrl: '/brokers',
      request: c.req.raw,
      currentPage: page,
      totalPages: result.totalPages || 1,
      totalBrokers: result.total || result.brokers.length
    }));
    
  } catch (error) {
    console.error('Error loading brokers directory:', error);
    
    // Fallback with empty state
    return c.html(renderBrokersDirectoryPage([], {
      canonicalUrl: '/brokers',
      request: c.req.raw,
      currentPage: 1,
      totalPages: 1,
      totalBrokers: 0
    }));
  }
});

// Countries directory page - comprehensive listing of countries with regulated brokers
pageRoutes.get('/countries', async (c) => {
  // Define countries with enhanced information
  const countries = [
    { slug: 'australia', name: 'Australia', regulator: 'ASIC', brokerCount: 15, 
      description: 'Australia offers world-class forex regulation through ASIC with strict capital requirements and comprehensive trader protection.' },
    { slug: 'uk', name: 'United Kingdom', regulator: 'FCA', brokerCount: 22,
      description: 'The UK\'s FCA provides gold-standard regulation with rigorous oversight and strong consumer protection measures.' },
    { slug: 'canada', name: 'Canada', regulator: 'IIROC', brokerCount: 8,
      description: 'Canadian regulation through IIROC ensures high standards of investor protection and market integrity.' },
    { slug: 'usa', name: 'United States', regulator: 'CFTC/NFA', brokerCount: 6,
      description: 'US regulation through CFTC and NFA offers the highest level of oversight with substantial capital requirements.' },
    { slug: 'south-africa', name: 'South Africa', regulator: 'FSCA', brokerCount: 12,
      description: 'South Africa\'s FSCA provides robust regulation for the African continent with growing international recognition.' },
    { slug: 'pakistan', name: 'Pakistan', regulator: 'SECP', brokerCount: 5,
      description: 'Pakistan\'s SECP oversees forex markets with developing regulatory framework and increasing market participation.' },
    { slug: 'philippines', name: 'Philippines', regulator: 'BSP', brokerCount: 7,
      description: 'The Philippines\' BSP regulates forex trading through central bank oversight ensuring market stability.' },
    { slug: 'india', name: 'India', regulator: 'SEBI', brokerCount: 9,
      description: 'India\'s SEBI provides comprehensive financial market regulation with strong emphasis on investor protection.' },
    { slug: 'malaysia', name: 'Malaysia', regulator: 'SC', brokerCount: 8,
      description: 'Malaysia\'s SC offers Islamic finance-compliant regulation alongside conventional forex market oversight.' },
    { slug: 'dubai', name: 'Dubai/UAE', regulator: 'DFSA', brokerCount: 11,
      description: 'Dubai\'s DFSA serves as the Middle East financial hub with international standards and sophisticated regulation.' },
    { slug: 'qatar', name: 'Qatar', regulator: 'QFCRA', brokerCount: 4,
      description: 'Qatar\'s QFCRA provides Gulf region financial oversight with focus on institutional and retail market development.' },
    { slug: 'indonesia', name: 'Indonesia', regulator: 'Bappebti', brokerCount: 6,
      description: 'Indonesia\'s Bappebti regulates commodity and forex trading with emphasis on market development and protection.' },
    { slug: 'nepal', name: 'Nepal', regulator: 'NRB', brokerCount: 6,
      description: 'Nepal\'s forex market operates with Nepal Rastra Bank oversight. International brokers serve Nepali traders with ultra-low deposits and high leverage access.' },
    { slug: 'ethiopia', name: 'Ethiopia', regulator: 'NBE', brokerCount: 6,
      description: 'Ethiopia\'s growing economy offers forex trading opportunities through international brokers with NBE awareness and ETB currency support for African traders.' },
    { slug: 'bangladesh', name: 'Bangladesh', regulator: 'BB', brokerCount: 6,
      description: 'Bangladesh\'s advanced digital payment ecosystem supports forex trading through international brokers with BDT support and mobile banking integration.' }
  ];

  return c.html(renderCountriesDirectoryPage(countries, {
    canonicalUrl: '/countries',
    request: c.req.raw
  }));
});

// Regulator-specific pages for SEO
const regulatorRoutes = [
  {
    slug: 'asic',
    info: {
      name: 'ASIC',
      fullName: 'Australian Securities and Investments Commission',
      country: 'Australia',
      website: 'https://asic.gov.au',
      established: 2001,
      description: 'ASIC is Australia\'s corporate, markets and financial services regulator. It ensures fair, orderly and transparent markets and provides consumer protection for retail clients.',
      keyFeatures: [
        'Strict capital adequacy requirements',
        'Segregated client fund protection',
        'Regular financial reporting',
        'Professional indemnity insurance',
        'Market maker oversight',
        'Retail client protections'
      ],
      protections: [
        'Australian Financial Complaints Authority',
        'Compensation scheme of last resort',
        'Negative balance protection',
        'Professional dispute resolution',
        'Regular compliance audits',
        'Client money segregation'
      ],
      capitalRequirements: 'AUD $1 million minimum',
      compensationScheme: 'Australian Financial Complaints Authority',
      brokerCount: 15
    }
  },
  {
    slug: 'fca',
    info: {
      name: 'FCA',
      fullName: 'Financial Conduct Authority',
      country: 'United Kingdom',
      website: 'https://fca.org.uk',
      established: 2013,
      description: 'The FCA regulates the financial services industry in the UK. Its role includes protecting consumers, ensuring industry competition, and promoting market integrity.',
      keyFeatures: [
        'Prudential regulation standards',
        'Consumer protection focus',
        'Market conduct supervision',
        'Senior Managers Regime',
        'Treating Customers Fairly',
        'Product intervention powers'
      ],
      protections: [
        'Financial Services Compensation Scheme',
        'Financial Ombudsman Service',
        'Client money protection rules',
        'Professional indemnity requirements',
        'Regular stress testing',
        'Enhanced due diligence'
      ],
      capitalRequirements: '£730,000 minimum (€1 million)',
      compensationScheme: 'FSCS up to £85,000',
      brokerCount: 22
    }
  },
  {
    slug: 'cysec',
    info: {
      name: 'CySEC',
      fullName: 'Cyprus Securities and Exchange Commission',
      country: 'Cyprus',
      website: 'https://cysec.gov.cy',
      established: 2001,
      description: 'CySEC supervises the investment services market in Cyprus and ensures MiFID II compliance throughout the European Union.',
      keyFeatures: [
        'MiFID II compliance',
        'EU passporting rights',
        'Investor compensation fund',
        'Best execution requirements',
        'Product governance rules',
        'Conduct of business standards'
      ],
      protections: [
        'Investor Compensation Fund',
        'MiFID II investor protections',
        'Client categorization rules',
        'Appropriateness assessments',
        'Negative balance protection',
        'Segregated client funds'
      ],
      capitalRequirements: '€730,000 minimum',
      compensationScheme: 'ICF up to €20,000',
      brokerCount: 18
    }
  },
  {
    slug: 'cftc-nfa',
    info: {
      name: 'CFTC/NFA',
      fullName: 'Commodity Futures Trading Commission / National Futures Association',
      country: 'United States',
      website: 'https://cftc.gov',
      established: 1974,
      description: 'The CFTC regulates commodity futures and option markets in the US, while the NFA provides industry-wide self-regulatory programs.',
      keyFeatures: [
        'Dodd-Frank Act compliance',
        'Substantial capital requirements',
        'Daily financial reporting',
        'Risk management standards',
        'Customer protection rules',
        'Anti-fraud enforcement'
      ],
      protections: [
        'Customer segregated funds',
        'NFA arbitration program',
        'Minimum capital requirements',
        'Regular examinations',
        'SIPC protection available',
        'Whistleblower programs'
      ],
      capitalRequirements: '$20 million adjusted net capital',
      compensationScheme: 'NFA arbitration up to $500,000',
      brokerCount: 6
    }
  }
];

regulatorRoutes.forEach(regulator => {
  pageRoutes.get(`/regulators/${regulator.slug}`, async (c) => {
    return c.html(renderRegulatorPage(regulator.info, {
      canonicalUrl: `/regulators/${regulator.slug}`,
      request: c.req.raw
    }));
  });
});

// Individual Country Pages - USA
pageRoutes.get('/countries/usa', async (c) => {
  return c.html(await renderLayout(renderUSACountryPage({
    canonicalUrl: '/countries/usa',
    request: c.req.raw
  }), {
    title: 'Best Forex Brokers in USA 2025 - CFTC/NFA Regulated | BrokerAnalysis',
    description: 'Compare top US forex brokers with CFTC/NFA regulation. Find the best spreads, platforms, and trading conditions for American forex traders. Updated 2025.',
    keywords: 'USA forex brokers, US forex trading, CFTC regulated brokers, NFA forex brokers, American forex brokers, Interactive Brokers, TD Ameritrade, Charles Schwab, E*TRADE, Forex.com, OANDA',
    canonicalUrl: '/countries/usa',
    request: c.req.raw,
    additionalHead: `
      <link rel="preconnect" href="https://fonts.googleapis.com">

      <meta name="geo.region" content="US" />
      <meta name="geo.placename" content="United States" />
      <meta name="robots" content="index, follow, max-image-preview:large" />
      <meta property="og:locale" content="en_US" />
      <meta property="og:type" content="website" />
      <meta property="article:publisher" content="https://www.facebook.com/brokeranalysis" />
      <link rel="alternate" hreflang="en" href="${getCurrentDomain(c.req.raw)}/countries/usa" />
    `
  }));
});

// Individual Country Pages - India
pageRoutes.get('/countries/india', async (c) => {
  return c.html(await renderLayout(renderIndiaCountryPage({
    canonicalUrl: '/countries/india',
    request: c.req.raw
  }), {
    title: 'Best Forex Brokers in India 2025 - SEBI Regulated | BrokerAnalysis',
    description: 'Compare the best forex brokers for Indian traders in 2025. Find top-rated brokers with SEBI oversight, competitive spreads, UPI payments, and advanced platforms.',
    keywords: 'forex brokers India, SEBI regulated, Indian traders, MetaTrader, forex trading India, UPI payments, XM Group, Exness, OctaFX, FXCM, AvaTrade, Pepperstone, IC Markets',
    canonicalUrl: '/countries/india',
    request: c.req.raw,
    additionalHead: `
      <link rel="preconnect" href="https://fonts.googleapis.com">

      <meta name="geo.region" content="IN" />
      <meta name="geo.placename" content="India" />
      <meta name="robots" content="index, follow, max-image-preview:large" />
      <meta property="og:locale" content="en_IN" />
      <meta property="og:type" content="website" />
      <link rel="alternate" hreflang="en" href="${getCurrentDomain(c.req.raw)}/countries/india" />
      <link rel="alternate" hreflang="hi" href="${getCurrentDomain(c.req.raw)}/countries/india" />
    `
  }));
});

// Individual Country Pages - Canada
pageRoutes.get('/countries/canada', async (c) => {
  return c.html(await renderLayout(renderCanadaCountryPage({
    canonicalUrl: '/countries/canada',
    request: c.req.raw
  }), {
    title: 'Best Forex Brokers in Canada 2025 - CIRO Regulated | BrokerAnalysis',
    description: 'Compare the best forex brokers for Canadian traders in 2025. Find top-rated brokers with CIRO regulation, CIPF protection, competitive spreads, and CAD support.',
    keywords: 'forex brokers Canada, CIRO regulated, Canadian traders, MetaTrader, forex trading Canada, CAD trading, Interactive Brokers, OANDA, Questrade, XM Group, Pepperstone',
    canonicalUrl: '/countries/canada',
    request: c.req.raw,
    additionalHead: `
      <link rel="preconnect" href="https://fonts.googleapis.com">

      <meta name="geo.region" content="CA" />
      <meta name="geo.placename" content="Canada" />
      <meta name="robots" content="index, follow, max-image-preview:large" />
      <meta property="og:locale" content="en_CA" />
      <meta property="og:type" content="website" />
      <link rel="alternate" hreflang="en" href="${getCurrentDomain(c.req.raw)}/countries/canada" />
      <link rel="alternate" hreflang="fr" href="${getCurrentDomain(c.req.raw)}/countries/canada" />
    `
  }));
});

// Individual Country Pages - Australia
pageRoutes.get('/countries/australia', async (c) => {
  return c.html(await renderLayout(renderAustraliaCountryPage({
    canonicalUrl: '/countries/australia',
    request: c.req.raw
  }), {
    title: 'Best Forex Brokers in Australia 2025 - ASIC Regulated | BrokerAnalysis',
    description: 'Compare the best ASIC regulated forex brokers for Australian traders in 2025. Find top-rated brokers with competitive spreads from 0.0 pips, advanced platforms, and AUD support.',
    keywords: 'forex brokers Australia, ASIC regulated, Australian traders, MetaTrader, forex trading Australia, AUD trading, IC Markets, Pepperstone, IG Markets, CMC Markets, Vantage FX',
    canonicalUrl: '/countries/australia',
    request: c.req.raw,
    additionalHead: `
      <link rel="preconnect" href="https://fonts.googleapis.com">

      <meta name="geo.region" content="AU" />
      <meta name="geo.placename" content="Australia" />
      <meta name="robots" content="index, follow, max-image-preview:large" />
      <meta property="og:locale" content="en_AU" />
      <meta property="og:type" content="website" />
      <link rel="alternate" hreflang="en" href="${getCurrentDomain(c.req.raw)}/countries/australia" />
    `
  }));
});

// Individual Country Pages - Belgium
pageRoutes.get('/countries/belgium', async (c) => {
  return c.html(await renderLayout(renderBelgiumCountryPage({
    canonicalUrl: '/countries/belgium',
    request: c.req.raw
  }), {
    title: 'Best Forex Brokers in Belgium 2025 - FSMA Regulated | BrokerAnalysis',
    description: 'Compare the best forex brokers for Belgian traders in 2025. Find top-rated FSMA regulated brokers with competitive spreads, EUR support, and MiFID II compliance.',
    keywords: 'forex brokers Belgium, FSMA regulated, Belgian traders, MetaTrader, forex trading Belgium, EUR trading, XTB, IG Markets, Saxo Bank, Plus500, Pepperstone',
    canonicalUrl: '/countries/belgium',
    request: c.req.raw,
    additionalHead: `
      <link rel="preconnect" href="https://fonts.googleapis.com">

      <meta name="geo.region" content="BE" />
      <meta name="geo.placename" content="Belgium" />
      <meta name="robots" content="index, follow, max-image-preview:large" />
      <meta property="og:locale" content="en_BE" />
      <meta property="og:type" content="website" />
      <link rel="alternate" hreflang="en" href="${getCurrentDomain(c.req.raw)}/countries/belgium" />
      <link rel="alternate" hreflang="nl" href="${getCurrentDomain(c.req.raw)}/countries/belgium" />
      <link rel="alternate" hreflang="fr" href="${getCurrentDomain(c.req.raw)}/countries/belgium" />
      <link rel="alternate" hreflang="de" href="${getCurrentDomain(c.req.raw)}/countries/belgium" />
    `
  }));
});

// Individual Country Pages - Singapore
pageRoutes.get('/countries/singapore', async (c) => {
  return c.html(await renderLayout(renderSingaporeCountryPage({
    canonicalUrl: '/countries/singapore',
    request: c.req.raw
  }), {
    title: 'Best Forex Brokers in Singapore 2025 - MAS Regulated | BrokerAnalysis',
    description: 'Compare top Singapore forex brokers with MAS regulation. Find the best spreads, platforms, and trading conditions for Singaporean forex traders.',
    keywords: 'Singapore forex brokers, MAS regulated brokers, Singapore forex trading, IC Markets, Pepperstone, Vantage FX, IG Markets, CMC Markets, Saxo Bank',
    canonicalUrl: '/countries/singapore',
    request: c.req.raw
  }));
});

// Individual Country Pages - Dubai/UAE
pageRoutes.get('/countries/dubai', async (c) => {
  return c.html(await renderLayout(renderDubaiCountryPage({
    canonicalUrl: '/countries/dubai',
    request: c.req.raw
  }), {
    title: 'Best Forex Brokers in Dubai 2025 - DFSA Regulated | BrokerAnalysis',
    description: 'Compare top Dubai forex brokers with DFSA regulation. Find the best spreads, platforms, and trading conditions for UAE forex traders.',
    keywords: 'Dubai forex brokers, UAE forex trading, DFSA regulated brokers, IG Markets, Swissquote, Saxo Bank, ADSS, ThinkMarkets, XTB',
    canonicalUrl: '/countries/dubai',
    request: c.req.raw
  }));
});

// Individual Country Pages - South Africa
pageRoutes.get('/countries/south-africa', async (c) => {
  return c.html(await renderLayout(renderSouthAfricaCountryPage({
    canonicalUrl: '/countries/south-africa',
    request: c.req.raw
  }), {
    title: 'Best Forex Brokers in South Africa 2025 - FSCA Regulated | BrokerAnalysis',
    description: 'Compare top South African forex brokers with FSCA regulation. Find the best spreads, platforms, and trading conditions for South African traders.',
    keywords: 'South Africa forex brokers, FSCA regulated brokers, AvaTrade, FXCM, IG Markets, Pepperstone, XM Group, Exness',
    canonicalUrl: '/countries/south-africa',
    request: c.req.raw
  }));
});

// Individual Country Pages - Philippines
pageRoutes.get('/countries/philippines', async (c) => {
  return c.html(await renderLayout(renderPhilippinesCountryPage({
    canonicalUrl: '/countries/philippines',
    request: c.req.raw
  }), {
    title: 'Best Forex Brokers in Philippines 2025 - BSP Regulated | BrokerAnalysis',
    description: 'Compare top Philippines forex brokers with BSP oversight. Find the best spreads, platforms, and trading conditions for Filipino traders.',
    keywords: 'Philippines forex brokers, BSP regulated brokers, Filipino forex trading, XM Group, FXCM, RoboForex, Exness, Pepperstone',
    canonicalUrl: '/countries/philippines',
    request: c.req.raw
  }));
});

// Individual Country Pages - Pakistan
pageRoutes.get('/countries/pakistan', async (c) => {
  return c.html(await renderLayout(renderPakistanCountryPage({
    canonicalUrl: '/countries/pakistan',
    request: c.req.raw
  }), {
    title: 'Best Forex Brokers in Pakistan 2025 - SECP Regulated | BrokerAnalysis',
    description: 'Compare top Pakistan forex brokers with SECP oversight. Find Islamic accounts, competitive spreads, and trading platforms for Pakistani traders.',
    keywords: 'Pakistan forex brokers, SECP regulated brokers, Islamic forex accounts, OctaFX, Exness, FBS, XM Group, InstaForex',
    canonicalUrl: '/countries/pakistan',
    request: c.req.raw
  }));
});

// Individual Country Pages - Nepal
pageRoutes.get('/countries/nepal', async (c) => {
  return c.html(await renderLayout(renderNepalCountryPage({
    canonicalUrl: '/countries/nepal',
    request: c.req.raw
  }), {
    title: 'Best Forex Brokers in Nepal 2025 - International Trading | BrokerAnalysis',
    description: 'Compare the best international forex brokers for Nepali traders in 2025. Find ultra-low deposits, high leverage, and NPR support with comprehensive regulatory insights.',
    keywords: 'Nepal forex brokers, Nepali traders, international forex trading, XM Group, Exness, FBS, OctaFX, IC Markets, Pepperstone, NPR trading, Nepal Rastra Bank',
    canonicalUrl: '/countries/nepal',
    request: c.req.raw,
    additionalHead: `
      <link rel="preconnect" href="https://fonts.googleapis.com">

      <meta name="geo.region" content="NP" />
      <meta name="geo.placename" content="Nepal" />
      <meta name="robots" content="index, follow, max-image-preview:large" />
      <meta property="og:locale" content="en_NP" />
      <meta property="og:type" content="website" />
      <link rel="alternate" hreflang="en" href="${getCurrentDomain(c.req.raw)}/countries/nepal" />
      <link rel="alternate" hreflang="ne" href="${getCurrentDomain(c.req.raw)}/countries/nepal" />
    `
  }));
});

// Individual Country Pages - Malaysia
pageRoutes.get('/countries/malaysia', async (c) => {
  return c.html(await renderLayout(renderMalaysiaCountryPage({
    canonicalUrl: '/countries/malaysia',
    request: c.req.raw
  }), {
    title: 'Best Forex Brokers in Malaysia 2025 - SC Compliant Trading | BrokerAnalysis',
    description: 'Compare top international forex brokers for Malaysian traders in 2025. Find MYR support, Islamic accounts, and SC-compliant brokers with local bank integration.',
    keywords: 'Malaysia forex brokers, Malaysian traders, SC Malaysia, Islamic forex accounts, MYR trading, XM Group, Exness, OctaFX, FBS, IC Markets, Pepperstone, Shariah compliant',
    canonicalUrl: '/countries/malaysia',
    request: c.req.raw,
    additionalHead: `
      <link rel="preconnect" href="https://fonts.googleapis.com">

      <meta name="geo.region" content="MY" />
      <meta name="geo.placename" content="Malaysia" />
      <meta name="robots" content="index, follow, max-image-preview:large" />
      <meta property="og:locale" content="en_MY" />
      <meta property="og:type" content="website" />
      <link rel="alternate" hreflang="en" href="${getCurrentDomain(c.req.raw)}/countries/malaysia" />
      <link rel="alternate" hreflang="ms" href="${getCurrentDomain(c.req.raw)}/countries/malaysia" />
    `
  }));
});

// Individual Country Pages - Ethiopia
pageRoutes.get('/countries/ethiopia', async (c) => {
  return c.html(await renderLayout(renderEthiopiaCountryPage({
    canonicalUrl: '/countries/ethiopia',
    request: c.req.raw
  }), {
    title: 'Best Forex Brokers in Ethiopia 2025 - International Trading Access | BrokerAnalysis',
    description: 'Compare top international forex brokers for Ethiopian traders in 2025. Find ETB support, Islamic accounts, and NBE-aware brokers with African market expertise.',
    keywords: 'Ethiopia forex brokers, Ethiopian traders, ETB trading, National Bank of Ethiopia, NBE, Islamic forex accounts, XM Group, Exness, OctaFX, FBS, IC Markets, Ethiopian Birr',
    canonicalUrl: '/countries/ethiopia',
    request: c.req.raw,
    additionalHead: `
      <link rel="preconnect" href="https://fonts.googleapis.com">

      <meta name="geo.region" content="ET" />
      <meta name="geo.placename" content="Ethiopia" />
      <meta name="robots" content="index, follow, max-image-preview:large" />
      <meta property="og:locale" content="en_ET" />
      <meta property="og:type" content="website" />
      <link rel="alternate" hreflang="en" href="${getCurrentDomain(c.req.raw)}/countries/ethiopia" />
      <link rel="alternate" hreflang="am" href="${getCurrentDomain(c.req.raw)}/countries/ethiopia" />
    `
  }));
});

// Individual Country Pages - Bangladesh
pageRoutes.get('/countries/bangladesh', async (c) => {
  return c.html(await renderLayout(renderBangladeshCountryPage({
    canonicalUrl: '/countries/bangladesh',
    request: c.req.raw
  }), {
    title: 'Best Forex Brokers in Bangladesh 2025 - BB Compliant Trading | BrokerAnalysis',
    description: 'Compare top international forex brokers for Bangladeshi traders in 2025. Find BDT support, mobile banking integration, Islamic accounts, and BB-compliant brokers.',
    keywords: 'Bangladesh forex brokers, Bangladeshi traders, BDT trading, Bangladesh Bank, BB regulation, mobile banking, bKash, Rocket, Nagad, Islamic forex accounts, Bengali support',
    canonicalUrl: '/countries/bangladesh',
    request: c.req.raw,
    additionalHead: `
      <link rel="preconnect" href="https://fonts.googleapis.com">

      <meta name="geo.region" content="BD" />
      <meta name="geo.placename" content="Bangladesh" />
      <meta name="robots" content="index, follow, max-image-preview:large" />
      <meta property="og:locale" content="en_BD" />
      <meta property="og:type" content="website" />
      <link rel="alternate" hreflang="en" href="${getCurrentDomain(c.req.raw)}/countries/bangladesh" />
      <link rel="alternate" hreflang="bn" href="${getCurrentDomain(c.req.raw)}/countries/bangladesh" />
    `
  }));
});

// Reviews listing page
pageRoutes.get('/reviews', async (c) => {
  return c.html(`
    <!DOCTYPE html>
    <html lang="en">
    <head>
        <meta charset="UTF-8">
        <meta name="viewport" content="width=device-width, initial-scale=1.0">
        ${generateMetaTags(
          'Forex Broker Reviews 2025 - In-Depth Analysis & Ratings | BrokerAnalysis',
          'Comprehensive reviews of 12+ top forex brokers. Read detailed analysis of spreads, regulation, platforms, and features. Updated for 2025.',
          'forex broker reviews, IC Markets review, Pepperstone review, broker ratings, forex broker comparison',
          '/reviews',
          undefined,
          c.req.raw
        )}
        
        <link rel="stylesheet" href="/static/styles.css">
        <link rel="stylesheet" href="/static/styles.css">
    </head>
    <body class="bg-gray-50">
        ${generateNavigation()}
        
        <main class="max-w-6xl mx-auto py-12 px-4">
            <div class="text-center mb-12">
                <h1 class="text-4xl font-bold text-gray-900 mb-4">Forex Broker Reviews</h1>
                <p class="text-xl text-gray-600 max-w-3xl mx-auto">
                    Comprehensive reviews and ratings of the world's top forex brokers. 
                    Each review includes detailed analysis of spreads, regulation, platforms, and more.
                </p>
            </div>

            <!-- Search and Filter -->
            <div class="bg-white rounded-lg shadow-sm p-6 mb-8">
                <div class="flex flex-col md:flex-row gap-4">
                    <div class="flex-1">
                        <input type="text" id="broker-search" placeholder="Search brokers..." 
                               class="w-full px-4 py-2 border border-gray-300 rounded-lg focus:ring-2 focus:ring-blue-500 focus:border-transparent">
                    </div>
                    <select id="filter-regulation" class="px-4 py-2 border border-gray-300 rounded-lg focus:ring-2 focus:ring-blue-500">
                        <option value="">All Regulations</option>
                        <option value="ASIC">ASIC (Australia)</option>
                        <option value="FCA">FCA (UK)</option>
                        <option value="CySEC">CySEC (Cyprus)</option>
                        <option value="CFTC">CFTC (USA)</option>
                    </select>
                    <select id="filter-min-deposit" class="px-4 py-2 border border-gray-300 rounded-lg focus:ring-2 focus:ring-blue-500">
                        <option value="">Any Deposit</option>
                        <option value="0">$0 - $100</option>
                        <option value="100">$100 - $500</option>
                        <option value="500">$500+</option>
                    </select>
                </div>
            </div>

            <!-- Brokers Grid -->
            <div id="brokers-grid" class="grid grid-cols-1 md:grid-cols-2 lg:grid-cols-3 gap-6">
                <!-- Broker cards will be loaded here -->
            </div>

            <!-- Pagination -->
            <div id="pagination" class="mt-12">
                <!-- Pagination will be loaded here -->
            </div>
        </main>

        ${generateFooter()}
        
        <script>
            document.addEventListener('DOMContentLoaded', function() {
                loadBrokers();
                setupFilters();
            });
        </script>
    </body>
    </html>
  `);
});

// Compare brokers page
pageRoutes.get('/compare', async (c) => {
  return c.html(`
    <!DOCTYPE html>
    <html lang="en">
    <head>
        <meta charset="UTF-8">
        <meta name="viewport" content="width=device-width, initial-scale=1.0">
        ${generateMetaTags(
          'Compare Forex Brokers 2025 - Side-by-Side Comparison Tool | BrokerAnalysis',
          'Compare forex brokers side-by-side. Analyze spreads, regulation, platforms, fees, and features to find the perfect broker for your trading needs.',
          'compare forex brokers, broker comparison tool, forex broker analysis, side by side comparison, trading costs',
          '/compare',
          undefined,
          c.req.raw
        )}
        
        <link href="/static/styles.css" rel="stylesheet">
    </head>
    <body class="bg-gray-50">
        ${generateNavigation()}
        
        <main class="max-w-7xl mx-auto py-12 px-4">
            <div class="text-center mb-12">
                <h1 class="text-4xl font-bold text-gray-900 mb-4">Compare Forex Brokers</h1>
                <p class="text-xl text-gray-600 max-w-3xl mx-auto">
                    Compare up to 4 forex brokers side-by-side. Analyze spreads, regulation, platforms, 
                    and features to make an informed decision.
                </p>
            </div>

            <!-- Enhanced Compare Interface -->
            <div id="compare-interface">
                <!-- Interface will be rendered by enhanced-compare.js -->
            </div>

            <!-- Broker Selection -->
            <div class="bg-white rounded-lg shadow-sm p-6 mb-8">
                <h2 class="text-xl font-semibold mb-4">Select Brokers to Compare</h2>
                <div class="grid grid-cols-1 md:grid-cols-4 gap-4" id="broker-selection">
                    <!-- Broker selection dropdowns will be loaded here -->
                </div>
                <div class="mt-4">
                    <button id="compare-button" class="bg-blue-600 text-white px-6 py-2 rounded-lg hover:bg-blue-700 disabled:bg-gray-400 disabled:cursor-not-allowed">
                        <i class="fas fa-balance-scale mr-2"></i>
                        Compare Selected Brokers
                    </button>
                </div>
            </div>

            <!-- Comparison Results -->
            <div id="comparison-results" class="bg-white rounded-lg shadow-sm p-6 mb-8 hidden">
                <h2 class="text-xl font-semibold mb-6">Broker Comparison Results</h2>
                <div id="comparison-table">
                    <!-- Comparison table will be loaded here -->
                </div>
            </div>

            <!-- Quick Compare Popular Brokers -->
            <div class="bg-white rounded-lg shadow-sm p-6">
                <h2 class="text-xl font-semibold mb-6">Popular Comparisons</h2>
                <div class="grid grid-cols-1 md:grid-cols-2 lg:grid-cols-3 gap-4">
                    <div class="border border-gray-200 rounded-lg p-4 hover:border-blue-300 cursor-pointer" onclick="loadComparison(['ic-markets', 'pepperstone'])">
                        <h3 class="font-semibold text-gray-900 mb-2">IC Markets vs Pepperstone</h3>
                        <p class="text-sm text-gray-600">Compare Australia's top two ECN brokers</p>
                        <div class="mt-2 text-xs text-blue-600">Click to compare →</div>
                    </div>
                    <div class="border border-gray-200 rounded-lg p-4 hover:border-blue-300 cursor-pointer" onclick="loadComparison(['fp-markets', 'ic-markets'])">
                        <h3 class="font-semibold text-gray-900 mb-2">FP Markets vs IC Markets</h3>
                        <p class="text-sm text-gray-600">ASIC-regulated brokers head-to-head</p>
                        <div class="mt-2 text-xs text-blue-600">Click to compare →</div>
                    </div>
                    <div class="border border-gray-200 rounded-lg p-4 hover:border-blue-300 cursor-pointer" onclick="loadComparison(['exness', 'xm'])">
                        <h3 class="font-semibold text-gray-900 mb-2">Exness vs XM</h3>
                        <p class="text-sm text-gray-600">Popular international brokers comparison</p>
                        <div class="mt-2 text-xs text-blue-600">Click to compare →</div>
                    </div>
                </div>
            </div>

            <!-- SEO Content -->
            <div class="mt-16 prose max-w-none">
                <h2 class="text-3xl font-bold text-gray-900 mb-6">How to Compare Forex Brokers</h2>
                <div class="grid md:grid-cols-2 gap-8">
                    <div>
                        <h3 class="text-xl font-semibold mb-4">Key Comparison Factors</h3>
                        <ul class="space-y-2 text-gray-700">
                            <li><strong>Regulation:</strong> Check for FCA, ASIC, CySEC, or CFTC oversight</li>
                            <li><strong>Spreads & Costs:</strong> Compare EUR/USD spreads and commission structures</li>
                            <li><strong>Trading Platforms:</strong> MT4, MT5, or proprietary platform features</li>
                            <li><strong>Execution:</strong> Market vs ECN execution models</li>
                            <li><strong>Leverage:</strong> Maximum leverage offered for your region</li>
                            <li><strong>Deposit Requirements:</strong> Minimum deposit amounts</li>
                        </ul>
                    </div>
                    <div>
                        <h3 class="text-xl font-semibold mb-4">Advanced Features</h3>
                        <ul class="space-y-2 text-gray-700">
                            <li><strong>Asset Classes:</strong> Forex, indices, commodities, cryptocurrencies</li>
                            <li><strong>Research Tools:</strong> Market analysis and trading signals</li>
                            <li><strong>Education:</strong> Webinars, tutorials, and learning resources</li>
                            <li><strong>Customer Support:</strong> 24/7 availability and response quality</li>
                            <li><strong>Mobile Trading:</strong> App features and usability</li>
                            <li><strong>Payment Methods:</strong> Deposit and withdrawal options</li>
                        </ul>
                    </div>
                </div>
            </div>
        </main>

        ${generateFooter()}
        
        <script>
            class ComparisonTool {
                constructor() {
                    this.brokers = [];
                    this.selectedBrokers = [];
                    this.init();
                }

                async init() {
                    await this.loadBrokers();
                    this.setupSelectors();
                    this.setupEventListeners();
                }

                async loadBrokers() {
                    try {
                        const response = await fetch('/api/brokers?limit=100');
                        const data = await response.json();
                        this.brokers = data.brokers || [];
                        console.log('Loaded brokers:', this.brokers.length);
                    } catch (error) {
                        console.error('Failed to load brokers:', error);
                    }
                }

                setupSelectors() {
                    const container = document.getElementById('broker-selection');
                    container.innerHTML = '';
                    
                    for (let i = 1; i <= 4; i++) {
                        const selectorDiv = document.createElement('div');
                        selectorDiv.className = 'bg-gray-50 p-4 rounded-lg';
                        selectorDiv.innerHTML = \`
                            <label class="block text-sm font-medium text-gray-700 mb-2">Broker \${i}</label>
                            <select id="broker-\${i}" class="w-full px-3 py-2 border border-gray-300 rounded-md focus:ring-2 focus:ring-blue-500">
                                <option value="">Select a broker</option>
                                \${this.brokers.map(broker => 
                                    \`<option value="\${broker.id}">\${broker.name}</option>\`
                                ).join('')}
                            </select>
                        \`;
                        container.appendChild(selectorDiv);
                    }
                }

                setupEventListeners() {
                    const compareButton = document.getElementById('compare-button');
                    compareButton.addEventListener('click', () => this.compareBrokers());

                    // Add change listeners to selectors
                    for (let i = 1; i <= 4; i++) {
                        const selector = document.getElementById(\`broker-\${i}\`);
                        selector.addEventListener('change', () => this.updateCompareButton());
                    }
                }

                updateCompareButton() {
                    const selectedIds = [];
                    for (let i = 1; i <= 4; i++) {
                        const selector = document.getElementById(\`broker-\${i}\`);
                        if (selector.value) {
                            selectedIds.push(selector.value);
                        }
                    }

                    const compareButton = document.getElementById('compare-button');
                    compareButton.disabled = selectedIds.length < 2;
                    compareButton.textContent = \`Compare \${selectedIds.length} Brokers\`;
                }

                async compareBrokers() {
                    const selectedIds = [];
                    for (let i = 1; i <= 4; i++) {
                        const selector = document.getElementById(\`broker-\${i}\`);
                        if (selector.value) {
                            selectedIds.push(selector.value);
                        }
                    }

                    if (selectedIds.length < 2) {
                        alert('Please select at least 2 brokers to compare');
                        return;
                    }

                    try {
                        const response = await fetch(\`/api/compare?brokers=\${selectedIds.join(',')}\`);
                        const data = await response.json();
                        this.displayComparison(data.brokers);
                    } catch (error) {
                        console.error('Comparison failed:', error);
                        alert('Failed to load comparison data');
                    }
                }

                displayComparison(brokers) {
                    const resultsContainer = document.getElementById('comparison-results');
                    const tableContainer = document.getElementById('comparison-table');
                    
                    if (!brokers || brokers.length === 0) {
                        tableContainer.innerHTML = '<p>No comparison data available</p>';
                        return;
                    }

                    // Create comparison table
                    let tableHTML = \`
                        <div class="overflow-x-auto">
                            <table class="min-w-full border border-gray-200">
                                <thead class="bg-gray-50">
                                    <tr>
                                        <th class="px-4 py-2 text-left">Criteria</th>
                                        \${brokers.map(broker => 
                                            \`<th class="px-4 py-2 text-center">\${broker.name}</th>\`
                                        ).join('')}
                                    </tr>
                                </thead>
                                <tbody>
                    \`;

                    // Add comparison rows
                    const criteria = [
                        {label: 'Overall Rating', key: 'rating', formatter: (v) => \`\${v}/5 ⭐\`},
                        {label: 'Min Deposit', key: 'min_deposit_usd', formatter: (v) => \`$\${v}\`},
                        {label: 'Max Leverage', key: 'max_leverage', formatter: (v) => v},
                        {label: 'Spread Type', key: 'spread_type', formatter: (v) => v},
                        {label: 'Regulation Score', key: 'regulation_trust_score', formatter: (v) => \`\${v}/10\`},
                        {label: 'Fees Score', key: 'fees_score', formatter: (v) => \`\${v}/10\`}
                    ];

                    criteria.forEach(criterion => {
                        tableHTML += \`
                            <tr class="border-t">
                                <td class="px-4 py-2 font-medium">\${criterion.label}</td>
                                \${brokers.map(broker => 
                                    \`<td class="px-4 py-2 text-center">\${criterion.formatter(broker[criterion.key] || 'N/A')}</td>\`
                                ).join('')}
                            </tr>
                        \`;
                    });

                    tableHTML += \`
                                </tbody>
                            </table>
                        </div>
                    \`;

                    tableContainer.innerHTML = tableHTML;
                    resultsContainer.classList.remove('hidden');
                }
            }

            function loadComparison(brokerSlugs) {
                // This would need to be implemented for predefined comparisons
                console.log('Loading comparison for:', brokerSlugs);
                // For now, we'll skip this functionality
            }

            document.addEventListener('DOMContentLoaded', function() {
                new ComparisonTool();
            });
        </script>

        <!-- Enhanced Compare System -->
        <script src="/static/enhanced-compare.js"></script>
    </body>
    </html>
  `);
});

// Contact page
pageRoutes.get('/contact', async (c) => {
  return c.html(`
    <!DOCTYPE html>
    <html lang="en">
    <head>
        <meta charset="UTF-8">
        <meta name="viewport" content="width=device-width, initial-scale=1.0">
        ${generateMetaTags(
          'Contact BrokerAnalysis - Get in Touch | Forex Broker Reviews',
          'Contact our team for questions about forex brokers, reviews, or website features. We\'re here to help you find the perfect trading partner.',
          'contact broker analysis, forex broker questions, support, help',
          '/contact',
          undefined,
          c.req.raw
        )}
        
        <link href="/static/styles.css" rel="stylesheet">
    </head>
    <body class="bg-gray-50">
        ${generateNavigation()}
        
        <main class="max-w-4xl mx-auto py-12 px-4">
            <div class="text-center mb-12">
                <h1 class="text-4xl font-bold text-gray-900 mb-4">Contact Us</h1>
                <p class="text-xl text-gray-600 max-w-2xl mx-auto">
                    Have questions about forex brokers or our platform? We're here to help you make informed trading decisions.
                </p>
            </div>

            <div class="grid grid-cols-1 lg:grid-cols-2 gap-12">
                <!-- Contact Form -->
                <div class="bg-white rounded-lg shadow-sm p-8">
                    <h2 class="text-2xl font-semibold mb-6">Send us a Message</h2>
                    <form id="contact-form" class="space-y-6">
                        <div>
                            <label for="name" class="block text-sm font-medium text-gray-700 mb-2">Full Name</label>
                            <input type="text" id="name" name="name" required
                                   class="w-full px-4 py-2 border border-gray-300 rounded-lg focus:ring-2 focus:ring-blue-500 focus:border-transparent">
                        </div>
                        
                        <div>
                            <label for="email" class="block text-sm font-medium text-gray-700 mb-2">Email Address</label>
                            <input type="email" id="email" name="email" required
                                   class="w-full px-4 py-2 border border-gray-300 rounded-lg focus:ring-2 focus:ring-blue-500 focus:border-transparent">
                        </div>
                        
                        <div>
                            <label for="subject" class="block text-sm font-medium text-gray-700 mb-2">Subject</label>
                            <select id="subject" name="subject" required
                                    class="w-full px-4 py-2 border border-gray-300 rounded-lg focus:ring-2 focus:ring-blue-500">
                                <option value="">Select a topic</option>
                                <option value="broker-inquiry">Broker Inquiry</option>
                                <option value="review-question">Review Question</option>
                                <option value="technical-support">Technical Support</option>
                                <option value="partnership">Partnership Inquiry</option>
                                <option value="general">General Question</option>
                                <option value="feedback">Feedback</option>
                            </select>
                        </div>
                        
                        <div>
                            <label for="message" class="block text-sm font-medium text-gray-700 mb-2">Message</label>
                            <textarea id="message" name="message" rows="5" required
                                      class="w-full px-4 py-2 border border-gray-300 rounded-lg focus:ring-2 focus:ring-blue-500 focus:border-transparent"></textarea>
                        </div>
                        
                        <button type="submit" class="w-full bg-blue-600 text-white py-3 px-6 rounded-lg hover:bg-blue-700 transition-colors">
                            <i class="fas fa-paper-plane mr-2"></i>
                            Send Message
                        </button>
                    </form>
                </div>

                <!-- Contact Information -->
                <div>
                    <div class="bg-white rounded-lg shadow-sm p-8 mb-8">
                        <h2 class="text-2xl font-semibold mb-6">Get in Touch</h2>
                        
                        <div class="space-y-6">
                            <div class="flex items-start">
                                <div class="flex-shrink-0 w-10 h-10 bg-blue-100 rounded-lg flex items-center justify-center">
                                    <i class="fas fa-envelope text-blue-600"></i>
                                </div>
                                <div class="ml-4">
                                    <h3 class="text-lg font-semibold text-gray-900">Email Support</h3>
                                    <p class="text-gray-600">contact@brokeranalysis.com</p>
                                    <p class="text-sm text-gray-500">We typically respond within 24 hours</p>
                                </div>
                            </div>
                            
                            <div class="flex items-start">
                                <div class="flex-shrink-0 w-10 h-10 bg-green-100 rounded-lg flex items-center justify-center">
                                    <i class="fas fa-clock text-green-600"></i>
                                </div>
                                <div class="ml-4">
                                    <h3 class="text-lg font-semibold text-gray-900">Response Time</h3>
                                    <p class="text-gray-600">Mon-Fri: Within 24 hours</p>
                                    <p class="text-gray-600">Weekends: Within 48 hours</p>
                                </div>
                            </div>
                            
                            <div class="flex items-start">
                                <div class="flex-shrink-0 w-10 h-10 bg-purple-100 rounded-lg flex items-center justify-center">
                                    <i class="fas fa-question-circle text-purple-600"></i>
                                </div>
                                <div class="ml-4">
                                    <h3 class="text-lg font-semibold text-gray-900">FAQ</h3>
                                    <p class="text-gray-600">Check our FAQ section for quick answers</p>
                                    <a href="/#faq" class="text-blue-600 hover:underline text-sm">View FAQ →</a>
                                </div>
                            </div>
                        </div>
                    </div>
                    
                    <!-- Common Questions -->
                    <div class="bg-blue-50 rounded-lg p-6">
                        <h3 class="text-lg font-semibold text-gray-900 mb-4">
                            <i class="fas fa-lightbulb text-yellow-500 mr-2"></i>
                            Common Questions
                        </h3>
                        <div class="space-y-3 text-sm">
                            <div>
                                <p class="font-medium text-gray-900">How do you rate brokers?</p>
                                <p class="text-gray-600">We use a comprehensive 6-category scoring system based on regulation, costs, platforms, and more.</p>
                            </div>
                            <div>
                                <p class="font-medium text-gray-900">Are your reviews independent?</p>
                                <p class="text-gray-600">Yes, all reviews are based on our objective methodology with no pay-for-placement policies.</p>
                            </div>
                            <div>
                                <p class="font-medium text-gray-900">How often are reviews updated?</p>
                                <p class="text-gray-600">We update broker information and ratings quarterly to ensure accuracy.</p>
                            </div>
                        </div>
                    </div>
                </div>
            </div>
        </main>

        ${generateFooter()}
        
        <script>
            document.addEventListener('DOMContentLoaded', function() {
                setupContactForm();
            });
            
            function setupContactForm() {
                const form = document.getElementById('contact-form');
                form.addEventListener('submit', function(e) {
                    e.preventDefault();
                    
                    // Basic form validation
                    const name = document.getElementById('name').value.trim();
                    const email = document.getElementById('email').value.trim();
                    const subject = document.getElementById('subject').value;
                    const message = document.getElementById('message').value.trim();
                    
                    if (!name || !email || !subject || !message) {
                        alert('Please fill in all required fields');
                        return;
                    }
                    
                    // Email validation
                    const emailRegex = /^[^\s@]+@[^\s@]+\.[^\s@]+$/;
                    if (!emailRegex.test(email)) {
                        alert('Please enter a valid email address');
                        return;
                    }
                    
                    // Show success message (in real implementation, send to backend)
                    const button = form.querySelector('button[type="submit"]');
                    const originalText = button.innerHTML;
                    
                    button.innerHTML = '<i class="fas fa-spinner fa-spin mr-2"></i>Sending...';
                    button.disabled = true;
                    
                    // Simulate API call
                    setTimeout(() => {
                        button.innerHTML = '<i class="fas fa-check mr-2"></i>Message Sent!';
                        button.classList.remove('bg-blue-600', 'hover:bg-blue-700');
                        button.classList.add('bg-green-600');
                        
                        // Show success message
                        const successMsg = document.createElement('div');
                        successMsg.className = 'mt-4 p-3 bg-green-100 border border-green-400 text-green-700 rounded';
                        successMsg.innerHTML = '<i class="fas fa-check-circle mr-2"></i>Thank you! Your message has been sent. We\'ll get back to you within 24 hours.';
                        form.appendChild(successMsg);
                        
                        setTimeout(() => {
                            button.innerHTML = originalText;
                            button.disabled = false;
                            button.classList.remove('bg-green-600');
                            button.classList.add('bg-blue-600', 'hover:bg-blue-700');
                            form.reset();
                            successMsg.remove();
                        }, 5000);
                    }, 1500);
                });
            }
        </script>
    </body>
    </html>
  `);
});

// About page
pageRoutes.get('/about', async (c) => {
  return c.html(`
    <!DOCTYPE html>
    <html lang="en">
    <head>
        <meta charset="UTF-8">
        <meta name="viewport" content="width=device-width, initial-scale=1.0">
        ${generateMetaTags(
          'About BrokerAnalysis - Our Methodology & Team | Forex Broker Reviews',
          'Learn about our rigorous broker review methodology, rating system, and commitment to helping traders find the best forex brokers.',
          'about broker analysis, forex broker methodology, rating system, broker reviews',
          '/about',
          undefined,
          c.req.raw
        )}
        
        <link rel="stylesheet" href="/static/styles.css">
        <link rel="stylesheet" href="/static/styles.css">
    </head>
    <body class="bg-gray-50">
        ${generateNavigation()}
        
        <main class="max-w-4xl mx-auto py-12 px-4">
            <div class="bg-white rounded-lg shadow-sm p-8">
                <h1 class="text-4xl font-bold text-gray-900 mb-6">About BrokerAnalysis</h1>
                
                <div class="prose prose-lg max-w-none">
                    <p class="text-xl text-gray-600 mb-8">
                        BrokerAnalysis is dedicated to helping forex traders find the perfect broker through 
                        comprehensive reviews, intelligent recommendations, and transparent analysis.
                    </p>

                    <h2 class="text-2xl font-bold mt-8 mb-4">Our Mission</h2>
                    <p>
                        We believe every trader deserves access to accurate, unbiased information about forex brokers. 
                        Our mission is to democratize broker selection by providing data-driven insights and 
                        AI-powered recommendations that match traders with brokers suited to their specific needs.
                    </p>

                    <h2 class="text-2xl font-bold mt-8 mb-4">Review Methodology</h2>
                    <p>Our comprehensive review process evaluates brokers across multiple dimensions:</p>
                    
                    <div class="grid grid-cols-1 md:grid-cols-2 gap-6 my-8">
                        <div class="bg-blue-50 p-6 rounded-lg">
                            <h3 class="font-semibold text-lg mb-3">
                                <i class="fas fa-shield-alt text-blue-600 mr-2"></i>
                                Regulation & Safety (25%)
                            </h3>
                            <ul class="text-sm space-y-1">
                                <li>• Regulatory oversight quality</li>
                                <li>• Capital adequacy requirements</li>
                                <li>• Investor protection schemes</li>
                                <li>• Corporate transparency</li>
                            </ul>
                        </div>
                        
                        <div class="bg-green-50 p-6 rounded-lg">
                            <h3 class="font-semibold text-lg mb-3">
                                <i class="fas fa-chart-line text-green-600 mr-2"></i>
                                Trading Costs (25%)
                            </h3>
                            <ul class="text-sm space-y-1">
                                <li>• Spread competitiveness</li>
                                <li>• Commission structures</li>
                                <li>• Swap/rollover rates</li>
                                <li>• Hidden fees analysis</li>
                            </ul>
                        </div>
                        
                        <div class="bg-purple-50 p-6 rounded-lg">
                            <h3 class="font-semibold text-lg mb-3">
                                <i class="fas fa-desktop text-purple-600 mr-2"></i>
                                Trading Platforms (20%)
                            </h3>
                            <ul class="text-sm space-y-1">
                                <li>• Platform reliability & speed</li>
                                <li>• Available features & tools</li>
                                <li>• Mobile app quality</li>
                                <li>• Third-party integration</li>
                            </ul>
                        </div>
                        
                        <div class="bg-orange-50 p-6 rounded-lg">
                            <h3 class="font-semibold text-lg mb-3">
                                <i class="fas fa-headset text-orange-600 mr-2"></i>
                                Service & Support (15%)
                            </h3>
                            <ul class="text-sm space-y-1">
                                <li>• Customer support quality</li>
                                <li>• Educational resources</li>
                                <li>• Account management</li>
                                <li>• Market research & analysis</li>
                            </ul>
                        </div>
                        
                        <div class="bg-red-50 p-6 rounded-lg">
                            <h3 class="font-semibold text-lg mb-3">
                                <i class="fas fa-coins text-red-600 mr-2"></i>
                                Market Access (10%)
                            </h3>
                            <ul class="text-sm space-y-1">
                                <li>• Available instruments</li>
                                <li>• Market depth & liquidity</li>
                                <li>• Execution quality</li>
                                <li>• Market hours coverage</li>
                            </ul>
                        </div>
                        
                        <div class="bg-gray-50 p-6 rounded-lg">
                            <h3 class="font-semibold text-lg mb-3">
                                <i class="fas fa-user-friends text-gray-600 mr-2"></i>
                                User Experience (5%)
                            </h3>
                            <ul class="text-sm space-y-1">
                                <li>• Account opening process</li>
                                <li>• Deposit/withdrawal ease</li>
                                <li>• Website usability</li>
                                <li>• Overall user satisfaction</li>
                            </ul>
                        </div>
                    </div>

                    <h2 class="text-2xl font-bold mt-8 mb-4">Data Sources</h2>
                    <p>
                        We gather data from multiple authoritative sources to ensure accuracy and completeness:
                    </p>
                    <ul class="list-disc list-inside mt-4 space-y-2">
                        <li>Direct testing of broker platforms and services</li>
                        <li>Official regulatory filings and disclosures</li>
                        <li>Real-time spread monitoring and execution analysis</li>
                        <li>Customer feedback and industry surveys</li>
                        <li>Third-party auditing reports and certifications</li>
                    </ul>

                    <h2 class="text-2xl font-bold mt-8 mb-4">Transparency & Ethics</h2>
                    <p>
                        We maintain strict editorial independence and transparency in our review process:
                    </p>
                    <ul class="list-disc list-inside mt-4 space-y-2">
                        <li><strong>No pay-for-placement:</strong> Rankings are based solely on our objective scoring methodology</li>
                        <li><strong>Regular updates:</strong> Reviews are updated quarterly to reflect current market conditions</li>
                        <li><strong>Conflict disclosure:</strong> Any potential conflicts of interest are clearly disclosed</li>
                        <li><strong>Open methodology:</strong> Our rating criteria and weightings are publicly available</li>
                    </ul>

                    <div class="bg-blue-50 p-6 rounded-lg mt-8">
                        <h3 class="text-xl font-bold mb-2">
                            <i class="fas fa-info-circle text-blue-600 mr-2"></i>
                            Risk Disclosure
                        </h3>
                        <p class="text-sm text-gray-700">
                            Trading forex involves significant risk and may not be suitable for all investors. 
                            The high degree of leverage can work against you as well as for you. Before deciding 
                            to trade forex, you should carefully consider your investment objectives, level of 
                            experience, and risk appetite. You should be aware of all the risks associated with 
                            trading and seek advice from an independent financial advisor if you have any doubts.
                        </p>
                    </div>
                </div>
            </div>
        </main>

        ${generateFooter()}
    </body>
    </html>
  `);
});



// Country-specific broker pages
const countryPages = [
  { slug: 'australia', name: 'Australia', regulator: 'ASIC' },
  { slug: 'uk', name: 'United Kingdom', regulator: 'FCA' },
  { slug: 'canada', name: 'Canada', regulator: 'IIROC' },
  { slug: 'usa', name: 'United States', regulator: 'CFTC/NFA' },
  { slug: 'south-africa', name: 'South Africa', regulator: 'FSCA' },
  { slug: 'pakistan', name: 'Pakistan', regulator: 'SECP' },
  { slug: 'philippines', name: 'Philippines', regulator: 'BSP' },
  { slug: 'india', name: 'India', regulator: 'SEBI' },
  { slug: 'malaysia', name: 'Malaysia', regulator: 'SC' },
  { slug: 'dubai', name: 'Dubai/UAE', regulator: 'DFSA' },
  { slug: 'qatar', name: 'Qatar', regulator: 'QFCRA' },
  { slug: 'indonesia', name: 'Indonesia', regulator: 'Bappebti' }
];

// ========================
// SPECIFIC BROKER CATEGORY ROUTES
// CRITICAL: These MUST be defined BEFORE the dynamic country routes to avoid conflicts
// ========================

// Gold Trading Brokers Page
pageRoutes.get('/brokers/gold-trading', async (c) => {
  try {
    const content = renderGoldTradingBrokersPage({
      canonicalUrl: '/brokers/gold-trading',
      request: c.req.raw
    });
    
    return c.html(await renderLayout(content, {
      title: 'Best Gold Trading Brokers 2025 - XAU/USD Specialists | BrokerAnalysis',
      description: 'Compare the top 7 gold trading brokers for 2025. Find brokers with tight XAU/USD spreads, multiple gold instruments, and advanced precious metals trading platforms.',
      keywords: 'gold trading brokers, XAU/USD brokers, gold CFD trading, precious metals brokers, gold forex trading, FXTM, Pepperstone, FP Markets, AvaTrade, gold trading platforms',
      canonicalUrl: '/brokers/gold-trading',
      request: c.req.raw,
      additionalHead: `
        <link rel="preconnect" href="https://fonts.googleapis.com">
        
        <!-- Gold Trading Schema -->
        <script type="application/ld+json">
        {
          "@context": "https://schema.org",
          "@type": "CollectionPage",
          "name": "Best Gold Trading Brokers 2025",
          "description": "Compare top forex brokers for gold trading with XAU/USD specialization",
          "url": "${getCurrentDomain(c.req.raw)}/brokers/gold-trading",
          "mainEntity": {
            "@type": "ItemList",
            "name": "Gold Trading Brokers",
            "numberOfItems": 7
          }
        }
        </script>

        <!-- FAQ Schema for Gold Trading -->
        <script type="application/ld+json">
        {
          "@context": "https://schema.org",
          "@type": "FAQPage",
          "mainEntity": [
            {
              "@type": "Question",
              "name": "What are the best brokers for gold trading?",
              "acceptedAnswer": {
                "@type": "Answer",
                "text": "The best gold trading brokers include FXTM, Pepperstone, FP Markets, and XM, offering tight spreads, multiple gold instruments, and advanced trading platforms."
              }
            },
            {
              "@type": "Question",
              "name": "What is XAU/USD in gold trading?",
              "acceptedAnswer": {
                "@type": "Answer",
                "text": "XAU/USD is the most popular gold trading pair representing 1 troy ounce of gold priced in US Dollars. It's the standard for gold CFD trading."
              }
            }
          ]
        }
        </script>
      `
    }));
  } catch (error) {
    console.error('Gold trading page error:', error);
    return c.html(`<h1>Error: ${error.message}</h1>`, 500);
  }
});

// Islamic Account Brokers Page
pageRoutes.get('/brokers/islamic-accounts', async (c) => {
  try {
    const content = renderIslamicAccountBrokersPage({
      canonicalUrl: '/brokers/islamic-accounts',
      request: c.req.raw
    });
    
    return c.html(await renderLayout(content, {
      title: 'Best Islamic Forex Brokers 2025 - Halal & Swap-Free Accounts | BrokerAnalysis',
      description: 'Compare the top 6 Islamic (Halal) forex brokers offering Shariah-compliant swap-free accounts. Find trusted brokers with no overnight interest charges for Muslim traders.',
      keywords: 'Islamic forex brokers, halal forex trading, swap-free accounts, Shariah compliant brokers, Muslim forex trading, FXTM Islamic, Pepperstone swap-free, Islamic trading accounts',
      canonicalUrl: '/brokers/islamic-accounts',
      request: c.req.raw
    }));
  } catch (error) {
    console.error('Islamic accounts page error:', error);
    return c.html(`<h1>Error loading Islamic accounts page: ${error.message}</h1>`, 500);
  }
});

// Automated Trading Brokers Page
pageRoutes.get('/brokers/automated-trading', async (c) => {
  try {
    const content = renderAutomatedTradingBrokersPage({
      canonicalUrl: '/brokers/automated-trading',
      request: c.req.raw
    });
    
    return c.html(await renderLayout(content, {
      title: 'Best Automated Forex Trading Brokers 2025 - EA & API Support | BrokerAnalysis',
      description: 'Compare the top 5 forex brokers for automated trading, Expert Advisors (EAs), and algorithmic strategies. Find platforms with fast execution, API access, and VPS hosting.',
      keywords: 'automated forex trading, Expert Advisors, EA brokers, algorithmic trading, forex APIs, MT4 EA, MT5 EA, Alpari, Pepperstone automated trading, forex robots',
      canonicalUrl: '/brokers/automated-trading',
      request: c.req.raw
    }));
  } catch (error) {
    console.error('Automated trading page error:', error);
    return c.html(`<h1>Error loading automated trading page: ${error.message}</h1>`, 500);
  }
});

// High Leverage Brokers Page
pageRoutes.get('/brokers/high-leverage', async (c) => {
  try {
    const content = renderHighLeverageBrokersPage({
      canonicalUrl: '/brokers/high-leverage',
      request: c.req.raw
    });
    
    return c.html(await renderLayout(content, {
      title: 'Best High Leverage Forex Brokers 2025 - Up to 1:2000 Leverage | BrokerAnalysis',
      description: 'Compare the top high leverage forex brokers offering 1:500, 1:1000, and 1:2000+ leverage. Find brokers with professional accounts, tight spreads, and advanced risk management.',
      keywords: 'high leverage forex brokers, 1:500 leverage, 1:1000 leverage, 1:2000 leverage, professional forex accounts, FXTM, BlackBull Markets, Pepperstone, high leverage trading',
      canonicalUrl: '/brokers/high-leverage',
      request: c.req.raw,
      additionalHead: `
        <!-- High Leverage Schema -->
        <script type="application/ld+json">
        {
          "@context": "https://schema.org",
          "@type": "CollectionPage",
          "name": "Best High Leverage Forex Brokers 2025",
          "description": "Compare top forex brokers offering high leverage up to 1:2000",
          "url": "${getCurrentDomain(c.req.raw)}/brokers/high-leverage",
          "mainEntity": {
            "@type": "ItemList",
            "name": "High Leverage Forex Brokers",
            "numberOfItems": 6
          }
        }
        </script>

        <!-- FAQ Schema for High Leverage -->
        <script type="application/ld+json">
        {
          "@context": "https://schema.org",
          "@type": "FAQPage",
          "mainEntity": [
            {
              "@type": "Question",
              "name": "What is the highest leverage available in forex?",
              "acceptedAnswer": {
                "@type": "Answer",
                "text": "Some offshore brokers offer leverage up to 1:3000, but common high leverage ratios are 1:500 to 1:2000. FXTM offers up to 1:2000 through offshore entities."
              }
            },
            {
              "@type": "Question",
              "name": "Is high leverage trading safe?",
              "acceptedAnswer": {
                "@type": "Answer",
                "text": "High leverage trading carries significant risk and amplifies both profits and losses. Only experienced traders with proper risk management should consider high leverage."
              }
            }
          ]
        }
        </script>
      `
    }));
  } catch (error) {
    console.error('High leverage page error:', error);
    return c.html(`<h1>Error loading high leverage page: ${error.message}</h1>`, 500);
  }
});

// Oil Trading Brokers Page
pageRoutes.get('/brokers/oil-trading', async (c) => {
  try {
    const content = renderOilTradingBrokersPage({
      canonicalUrl: '/brokers/oil-trading',
      request: c.req.raw
    });
    
    return c.html(await renderLayout(content, {
      title: 'Best Oil Trading Brokers 2025 - WTI & Brent Crude Oil CFDs | BrokerAnalysis',
      description: 'Compare the top 8 oil trading brokers for WTI and Brent crude oil CFDs. Find brokers with tight spreads, professional platforms, and energy market specialization.',
      keywords: 'oil trading brokers, crude oil CFD, WTI trading, Brent crude trading, energy CFDs, commodity brokers, oil futures, FXTM oil, Axi oil trading, IG oil',
      canonicalUrl: '/brokers/oil-trading',
      request: c.req.raw,
      additionalHead: `
        <!-- Oil Trading Schema -->
        <script type="application/ld+json">
        {
          "@context": "https://schema.org",
          "@type": "CollectionPage",
          "name": "Best Oil Trading Brokers 2025",
          "description": "Compare top forex brokers for WTI and Brent crude oil CFD trading",
          "url": "${getCurrentDomain(c.req.raw)}/brokers/oil-trading",
          "mainEntity": {
            "@type": "ItemList",
            "name": "Oil Trading Brokers",
            "numberOfItems": 8
          }
        }
        </script>

        <!-- FAQ Schema for Oil Trading -->
        <script type="application/ld+json">
        {
          "@context": "https://schema.org",
          "@type": "FAQPage",
          "mainEntity": [
            {
              "@type": "Question",
              "name": "What is the difference between WTI and Brent crude oil?",
              "acceptedAnswer": {
                "@type": "Answer",
                "text": "WTI (West Texas Intermediate) is the US benchmark for crude oil, while Brent Crude is the international benchmark. Brent is typically priced $2-5 higher than WTI due to different quality characteristics and transportation costs."
              }
            },
            {
              "@type": "Question",
              "name": "Which broker offers the tightest oil trading spreads?",
              "acceptedAnswer": {
                "@type": "Answer",
                "text": "Axi offers the tightest spreads with raw spreads starting from 0.0 pips, followed by FXTM with 0.4 pips average. However, always check current live spreads as they vary with market conditions."
              }
            }
          ]
        }
        </script>
      `
    }));
  } catch (error) {
    console.error('Oil trading page error:', error);
    return c.html(`<h1>Error loading oil trading page: ${error.message}</h1>`, 500);
  }
});

// Copy Trading Brokers Page
pageRoutes.get('/brokers/copy-trading', async (c) => {
  try {
    const content = renderCopyTradingBrokersPage({
      canonicalUrl: '/brokers/copy-trading',
      request: c.req.raw
    });
    
    return c.html(await renderLayout(content, {
      title: 'Best Copy Trading Brokers 2025 - Social Trading Platforms | BrokerAnalysis',
      description: 'Compare the top 8 copy trading brokers and social trading platforms. Find brokers with advanced signal copying, large communities, and proven performance tracking.',
      keywords: 'copy trading brokers, social trading platforms, signal providers, eToro copy trading, ZuluTrade, mirror trading, automated copying, social forex trading',
      canonicalUrl: '/brokers/copy-trading',
      request: c.req.raw,
      additionalHead: `
        <!-- Copy Trading Schema -->
        <script type="application/ld+json">
        {
          "@context": "https://schema.org",
          "@type": "CollectionPage",
          "name": "Best Copy Trading Brokers 2025",
          "description": "Compare top copy trading brokers and social trading platforms for automated signal copying",
          "url": "${getCurrentDomain(c.req.raw)}/brokers/copy-trading",
          "mainEntity": {
            "@type": "ItemList",
            "name": "Copy Trading Brokers",
            "numberOfItems": 8
          }
        }
        </script>

        <!-- FAQ Schema for Copy Trading -->
        <script type="application/ld+json">
        {
          "@context": "https://schema.org",
          "@type": "FAQPage",
          "mainEntity": [
            {
              "@type": "Question",
              "name": "Is copy trading profitable?",
              "acceptedAnswer": {
                "@type": "Answer",
                "text": "Copy trading can be profitable if you choose skilled signal providers and manage risk properly. However, past performance doesn't guarantee future results, and all trading involves risk of loss."
              }
            },
            {
              "@type": "Question",
              "name": "Which broker is best for copy trading beginners?",
              "acceptedAnswer": {
                "@type": "Answer",
                "text": "eToro is ideal for beginners with its user-friendly interface, social features, and CopyTrader™ system designed specifically for copy trading with extensive educational resources."
              }
            }
          ]
        }
        </script>
      `
    }));
  } catch (error) {
    console.error('Copy trading page error:', error);
    return c.html(`<h1>Error loading copy trading page: ${error.message}</h1>`, 500);
  }
});

// ECN Brokers Page
pageRoutes.get('/brokers/ecn', async (c) => {
  try {
    const content = renderECNBrokersPage({
      canonicalUrl: '/brokers/ecn',
      request: c.req.raw
    });
    
    return c.html(await renderLayout(content, {
      title: 'Best ECN Forex Brokers 2025 - True ECN & Raw Spreads | BrokerAnalysis',
      description: 'Compare the top 8 ECN (Electronic Communication Network) forex brokers offering raw spreads from 0.0 pips, DMA execution, and professional trading conditions.',
      keywords: 'ECN forex brokers, raw spreads, DMA execution, electronic communication network, ECN vs STP, IC Markets ECN, FP Markets ECN, Pepperstone ECN, BlackBull ECN',
      canonicalUrl: '/brokers/ecn',
      request: c.req.raw,
      additionalHead: `
        <!-- ECN Brokers Schema -->
        <script type="application/ld+json">
        {
          "@context": "https://schema.org",
          "@type": "CollectionPage",
          "name": "Best ECN Forex Brokers 2025",
          "description": "Compare top ECN forex brokers with raw spreads and direct market access execution",
          "url": "${getCurrentDomain(c.req.raw)}/brokers/ecn",
          "mainEntity": {
            "@type": "ItemList",
            "name": "ECN Forex Brokers",
            "numberOfItems": 8
          }
        }
        </script>

        <!-- FAQ Schema for ECN -->
        <script type="application/ld+json">
        {
          "@context": "https://schema.org",
          "@type": "FAQPage",
          "mainEntity": [
            {
              "@type": "Question",
              "name": "What is an ECN broker?",
              "acceptedAnswer": {
                "@type": "Answer",
                "text": "An ECN (Electronic Communication Network) broker provides direct market access where trades are executed directly with liquidity providers, banks, and other traders, offering raw spreads with commission-based pricing."
              }
            },
            {
              "@type": "Question",
              "name": "What's the difference between ECN and STP brokers?",
              "acceptedAnswer": {
                "@type": "Answer",
                "text": "ECN brokers offer direct access to the interbank market with raw spreads plus commission, while STP brokers route orders to liquidity providers but may mark up spreads instead of charging commission."
              }
            },
            {
              "@type": "Question",
              "name": "Which ECN broker has the lowest spreads?",
              "acceptedAnswer": {
                "@type": "Answer",
                "text": "IC Markets offers the tightest ECN spreads starting from 0.0 pips on EUR/USD with $3.50 commission per lot, followed by FP Markets and Pepperstone with similar raw spread offerings."
              }
            }
          ]
        }
        </script>
      `
    }));
  } catch (error) {
    console.error('ECN page error:', error);
    return c.html(`<h1>Error loading ECN page: ${error.message}</h1>`, 500);
  }
});

// Scalping Brokers Page
pageRoutes.get('/brokers/scalping', async (c) => {
  try {
    const content = renderScalpingBrokersPage({
      canonicalUrl: '/brokers/scalping',
      request: c.req.raw
    });
    
    return c.html(await renderLayout(content, {
      title: 'Best Scalping Forex Brokers 2025 - Ultra-Fast Execution & Low Spreads | BrokerAnalysis',
      description: 'Compare the top 8 scalping forex brokers with ultra-fast execution speeds, raw spreads from 0.02 pips, VPS hosting, and professional trading infrastructure for scalpers.',
      keywords: 'scalping forex brokers, fast execution brokers, ultra low spreads, VPS hosting, ECN scalping, BlackBull Markets, IC Markets scalping, Pepperstone scalping',
      canonicalUrl: '/brokers/scalping',
      request: c.req.raw,
      additionalHead: `
        <!-- Scalping Brokers Schema -->
        <script type="application/ld+json">
        {
          "@context": "https://schema.org",
          "@type": "CollectionPage",
          "name": "Best Scalping Forex Brokers 2025",
          "description": "Compare top forex brokers for scalping with ultra-fast execution, raw spreads, and professional trading infrastructure",
          "url": "${getCurrentDomain(c.req.raw)}/brokers/scalping",
          "mainEntity": {
            "@type": "ItemList",
            "name": "Scalping Forex Brokers",
            "numberOfItems": 8
          }
        }
        </script>

        <!-- FAQ Schema for Scalping -->
        <script type="application/ld+json">
        {
          "@context": "https://schema.org",
          "@type": "FAQPage",
          "mainEntity": [
            {
              "@type": "Question",
              "name": "What is forex scalping?",
              "acceptedAnswer": {
                "@type": "Answer",
                "text": "Forex scalping is a high-frequency trading strategy where traders make numerous small trades throughout the day, typically holding positions for seconds to minutes, aiming to profit from small price movements."
              }
            },
            {
              "@type": "Question",
              "name": "Which broker has the fastest execution for scalping?",
              "acceptedAnswer": {
                "@type": "Answer",
                "text": "BlackBull Markets offers the fastest execution speeds at 72ms average, followed by Pepperstone at 77ms and IC Markets at 134ms, making them ideal for scalping strategies."
              }
            },
            {
              "@type": "Question",
              "name": "Is scalping profitable?",
              "acceptedAnswer": {
                "@type": "Answer",
                "text": "Scalping can be profitable for experienced traders with proper risk management, but it requires discipline, fast execution, and low trading costs. Most scalpers need significant capital and professional tools to succeed."
              }
            }
          ]
        }
        </script>
      `
    }));
  } catch (error) {
    console.error('Scalping page error:', error);
    return c.html(`<h1>Error loading scalping page: ${error.message}</h1>`, 500);
  }
});

// Demo Account Brokers Page
pageRoutes.get('/brokers/demo-accounts', async (c) => {
  try {
    const content = renderDemoAccountBrokersPage({
      canonicalUrl: '/brokers/demo-accounts',
      request: c.req.raw
    });
    
    return c.html(await renderLayout(content, {
      title: 'Best Forex Demo Accounts 2025 - Risk-Free Practice Trading | BrokerAnalysis',
      description: 'Compare the top 8 forex demo accounts for risk-free practice trading. Find brokers with unlimited demos, real market data, and comprehensive educational resources.',
      keywords: 'forex demo accounts, practice trading, risk-free forex, demo trading platforms, XM demo, eToro demo, IG Markets demo, OANDA demo',
      canonicalUrl: '/brokers/demo-accounts',
      request: c.req.raw
    }));
  } catch (error) {
    console.error('Demo accounts page error:', error);
    return c.html(`<h1>Error loading demo accounts page: ${error.message}</h1>`, 500);
  }
});

// MT4 Brokers Page
pageRoutes.get('/brokers/mt4', async (c) => {
  try {
    const content = renderMT4BrokersPage({
      canonicalUrl: '/brokers/mt4',
      request: c.req.raw
    });
    
    return c.html(await renderLayout(content, {
      title: 'Best MT4 Forex Brokers 2025 - MetaTrader 4 Specialists | BrokerAnalysis',
      description: 'Compare the top 8 MetaTrader 4 forex brokers with advanced tools, Expert Advisor support, and enhanced MT4 features for professional trading.',
      keywords: 'MT4 forex brokers, MetaTrader 4, Expert Advisors, MT4 tools, Pepperstone Smart Trader Tools, IC Markets MT4, automated trading',
      canonicalUrl: '/brokers/mt4',
      request: c.req.raw
    }));
  } catch (error) {
    console.error('MT4 page error:', error);
    return c.html(`<h1>Error loading MT4 page: ${error.message}</h1>`, 500);
  }
});

// Stock Trading Brokers Page
pageRoutes.get('/brokers/stock-trading', async (c) => {
  try {
    const content = renderStockTradingBrokersPage({
      canonicalUrl: '/brokers/stock-trading',
      request: c.req.raw
    });
    
    return c.html(await renderLayout(content, {
      title: 'Best Stock Trading Brokers 2025 - Global Equity Markets | BrokerAnalysis',
      description: 'Compare the top 8 stock trading brokers offering access to global markets, commission-free trading, and professional research tools for equity investors.',
      keywords: 'stock trading brokers, equity trading, global stock markets, commission-free stocks, Interactive Brokers, eToro stocks, IG Markets stocks',
      canonicalUrl: '/brokers/stock-trading',
      request: c.req.raw
    }));
  } catch (error) {
    console.error('Stock trading page error:', error);
    return c.html(`<h1>Error loading stock trading page: ${error.message}</h1>`, 500);
  }
});

// Beginners Brokers Page
pageRoutes.get('/brokers/beginners', async (c) => {
  try {
    const content = renderBeginnersBrokersPage({
      canonicalUrl: '/brokers/beginners',
      request: c.req.raw
    });
    
    return c.html(await renderLayout(content, {
      title: 'Best Forex Brokers for Beginners 2025 - Start Trading Safely | BrokerAnalysis',
      description: 'Compare the top 8 beginner-friendly forex brokers offering comprehensive education, demo accounts, low deposits, and user-friendly platforms for new traders.',
      keywords: 'forex brokers beginners, beginner forex trading, forex education, demo accounts, low minimum deposit, eToro beginners, XM beginners',
      canonicalUrl: '/brokers/beginners',
      request: c.req.raw
    }));
  } catch (error) {
    console.error('Beginners page error:', error);
    return c.html(`<h1>Error loading beginners page: ${error.message}</h1>`, 500);
  }
});

// Scalping Brokers Page
pageRoutes.get('/brokers/scalping', async (c) => {
  try {
    const content = renderScalpingBrokersPage({
      canonicalUrl: '/brokers/scalping',
      request: c.req.raw
    });
    
    return c.html(await renderLayout(content, {
      title: 'Best Scalping Forex Brokers 2025 - Ultra-Fast Execution | BrokerAnalysis',
      description: 'Compare the top 8 scalping forex brokers with ultra-fast execution speeds, raw spreads from 0.02 pips, VPS hosting, and professional trading infrastructure for high-frequency strategies.',
      keywords: 'scalping forex brokers, fast execution, ultra-low spreads, high frequency trading, scalping strategies, BlackBull Markets, IC Markets, Pepperstone scalping, raw spreads',
      canonicalUrl: '/brokers/scalping',
      request: c.req.raw,
      additionalHead: `
        <!-- Scalping Brokers Schema -->
        <script type="application/ld+json">
        {
          "@context": "https://schema.org",
          "@type": "CollectionPage",
          "name": "Best Scalping Forex Brokers 2025",
          "description": "Compare top forex brokers for scalping with ultra-fast execution speeds and raw spreads",
          "url": "${getCurrentDomain(c.req.raw)}/brokers/scalping",
          "mainEntity": {
            "@type": "ItemList",
            "name": "Scalping Forex Brokers",
            "numberOfItems": 8
          }
        }
        </script>

        <!-- FAQ Schema for Scalping -->
        <script type="application/ld+json">
        {
          "@context": "https://schema.org",
          "@type": "FAQPage",
          "mainEntity": [
            {
              "@type": "Question",
              "name": "What is forex scalping?",
              "acceptedAnswer": {
                "@type": "Answer",
                "text": "Forex scalping is a high-frequency trading strategy where traders make numerous small trades throughout the day, typically holding positions for seconds to minutes to profit from small price movements."
              }
            },
            {
              "@type": "Question",
              "name": "Which broker has the fastest execution for scalping?",
              "acceptedAnswer": {
                "@type": "Answer",
                "text": "BlackBull Markets offers the fastest execution speeds at 72ms average, followed by Pepperstone at 77ms and IC Markets at 134ms, making them ideal choices for scalping strategies."
              }
            },
            {
              "@type": "Question",
              "name": "Are raw spreads better for scalping?",
              "acceptedAnswer": {
                "@type": "Answer",
                "text": "Yes, raw spreads with commission typically offer lower total trading costs for scalpers compared to standard accounts, as they provide transparent interbank pricing without markup."
              }
            }
          ]
        }
        </script>
      `
    }));
  } catch (error) {
    console.error('Scalping page error:', error);
    return c.html(`<h1>Error loading scalping page: ${error.message}</h1>`, 500);
  }
});

// Demo Accounts Brokers Page
pageRoutes.get('/brokers/demo-accounts', async (c) => {
  try {
    const content = renderDemoAccountsBrokersPage({
      canonicalUrl: '/brokers/demo-accounts',
      request: c.req.raw
    });
    
    return c.html(await renderLayout(content, {
      title: 'Best Demo Account Forex Brokers 2025 - Free Practice Trading | BrokerAnalysis',
      description: 'Compare the top 8 forex brokers with unlimited demo accounts, virtual funds up to $100K+, and real market conditions for risk-free practice trading and strategy testing.',
      keywords: 'demo account forex brokers, free demo trading, practice forex trading, unlimited demo accounts, virtual trading, IC Markets demo, Pepperstone demo, XM demo',
      canonicalUrl: '/brokers/demo-accounts',
      request: c.req.raw,
      additionalHead: `
        <!-- Demo Account Brokers Schema -->
        <script type="application/ld+json">
        {
          "@context": "https://schema.org",
          "@type": "CollectionPage",
          "name": "Best Demo Account Forex Brokers 2025",
          "description": "Compare top forex brokers offering unlimited demo accounts with virtual funds and real market conditions",
          "url": "${getCurrentDomain(c.req.raw)}/brokers/demo-accounts",
          "mainEntity": {
            "@type": "ItemList",
            "name": "Demo Account Forex Brokers",
            "numberOfItems": 8
          }
        }
        </script>

        <!-- FAQ Schema for Demo Accounts -->
        <script type="application/ld+json">
        {
          "@context": "https://schema.org",
          "@type": "FAQPage",
          "mainEntity": [
            {
              "@type": "Question",
              "name": "Are demo accounts completely free?",
              "acceptedAnswer": {
                "@type": "Answer",
                "text": "Yes, all reputable forex brokers offer completely free demo accounts with no deposits or fees required. The virtual funds are for practice only and cannot be withdrawn."
              }
            },
            {
              "@type": "Question",
              "name": "How accurate are demo account conditions?",
              "acceptedAnswer": {
                "@type": "Answer",
                "text": "Quality demo accounts provide real-time market data and similar execution conditions to live trading, though there can be slight differences in execution speed and slippage."
              }
            },
            {
              "@type": "Question",
              "name": "When should I switch to a live account?",
              "acceptedAnswer": {
                "@type": "Answer",
                "text": "Switch to live trading after demonstrating consistent profitability for 3+ months in demo, developing proper risk management skills, and having adequate trading capital."
              }
            }
          ]
        }
        </script>
      `
    }));
  } catch (error) {
    console.error('Demo accounts page error:', error);
    return c.html(`<h1>Error loading demo accounts page: ${error.message}</h1>`, 500);
  }
});

// ========================
// DYNAMIC COUNTRY ROUTES
// These must come AFTER specific routes to avoid conflicts
// ========================

countryPages.forEach(country => {
  pageRoutes.get(`/brokers/${country.slug}`, async (c) => {
    return c.html(`
      <!DOCTYPE html>
      <html lang="en">
      <head>
          <meta charset="UTF-8">
          <meta name="viewport" content="width=device-width, initial-scale=1.0">
          ${generateMetaTags(
            `Best Forex Brokers in ${country.name} 2025 - ${country.regulator} Regulated | BrokerAnalysis`,
            `Find the best ${country.regulator}-regulated forex brokers for traders in ${country.name}. Compare spreads, features, and regulations from top-rated brokers.`,
            `forex brokers ${country.name}, ${country.regulator} regulated brokers, best forex broker ${country.name}`,
            `/brokers/${country.slug}`,
            undefined,
            c.req.raw
          )}
          
          <link rel="stylesheet" href="/static/styles.css">
          <link rel="stylesheet" href="/static/styles.css">
      </head>
      <body class="bg-gray-50">
          ${generateNavigation()}
          
          <main class="max-w-6xl mx-auto py-12 px-4">
              <div class="text-center mb-12">
                  <h1 class="text-4xl font-bold text-gray-900 mb-4">
                      Best Forex Brokers in ${country.name}
                  </h1>
                  <p class="text-xl text-gray-600 max-w-3xl mx-auto">
                      Discover ${country.regulator}-regulated forex brokers offering the best trading conditions 
                      for traders in ${country.name}. All brokers are thoroughly vetted for safety and reliability.
                  </p>
              </div>

              <div class="bg-white rounded-lg shadow-sm p-6 mb-8">
                  <div class="flex items-center mb-4">
                      <i class="fas fa-shield-alt text-green-600 text-xl mr-3"></i>
                      <h2 class="text-xl font-semibold">About ${country.regulator} Regulation</h2>
                  </div>
                  <div class="text-gray-700">
                      <p class="mb-4">
                          The ${country.regulator} regulates forex and financial services in ${country.name}, 
                          ensuring strict compliance standards and comprehensive investor protection measures.
                      </p>
                      <div class="grid md:grid-cols-2 gap-6">
                          <div>
                              <h3 class="font-semibold mb-2">Key Benefits:</h3>
                              <ul class="text-sm space-y-1">
                                  <li>• Segregated client fund protection</li>
                                  <li>• Compensation scheme coverage</li>
                                  <li>• Regular financial audits</li>
                                  <li>• Professional dispute resolution</li>
                              </ul>
                          </div>
                          <div>
                              <h3 class="font-semibold mb-2">Trader Protection:</h3>
                              <ul class="text-sm space-y-1">
                                  <li>• Negative balance protection</li>
                                  <li>• Transparent fee structures</li>
                                  <li>• Best execution standards</li>
                                  <li>• Market conduct oversight</li>
                              </ul>
                          </div>
                      </div>
                      <div class="mt-4">
                          <a href="/regulators/${country.regulator.toLowerCase().replace('/', '-')}" 
                             class="text-blue-600 hover:text-blue-800 font-medium text-sm">
                              Learn more about ${country.regulator} regulation →
                          </a>
                      </div>
                  </div>
              </div>

              <div id="country-brokers-grid" class="grid grid-cols-1 md:grid-cols-2 lg:grid-cols-3 gap-6">
                  <!-- Country-specific broker cards will be loaded here -->
              </div>
          </main>

          ${generateFooter()}
          
          <script>
              document.addEventListener('DOMContentLoaded', function() {
                  loadCountryBrokers('${country.slug}', '${country.regulator}');
              });
          </script>
      </body>
      </html>
    `);
  });
});

// Dashboard pages (require authentication)
pageRoutes.get('/dashboard', async (c) => {
  const sessionId = getCookie(c, 'session_id');
  if (!sessionId) {
    return c.redirect('/');
  }

  return c.html(`
    <!DOCTYPE html>
    <html lang="en">
    <head>
        <meta charset="UTF-8">
        <meta name="viewport" content="width=device-width, initial-scale=1.0">
        <title>Dashboard - BrokerAnalysis</title>
        <link rel="stylesheet" href="/static/styles.css">
        <link rel="stylesheet" href="/static/styles.css">
    </head>
    <body class="bg-gray-50">
        ${generateNavigation()}
        
        <main class="max-w-6xl mx-auto py-12 px-4">
            <h1 class="text-3xl font-bold text-gray-900 mb-8">Dashboard</h1>
            
            <div class="grid grid-cols-1 md:grid-cols-3 gap-6 mb-8">
                <div class="bg-white rounded-lg shadow-sm p-6">
                    <div class="flex items-center">
                        <div class="flex-shrink-0">
                            <i class="fas fa-star text-2xl text-yellow-500"></i>
                        </div>
                        <div class="ml-4">
                            <p class="text-sm font-medium text-gray-500">Saved Matches</p>
                            <p id="saved-matches-count" class="text-2xl font-bold text-gray-900">--</p>
                        </div>
                    </div>
                </div>
                
                <div class="bg-white rounded-lg shadow-sm p-6">
                    <div class="flex items-center">
                        <div class="flex-shrink-0">
                            <i class="fas fa-eye text-2xl text-blue-500"></i>
                        </div>
                        <div class="ml-4">
                            <p class="text-sm font-medium text-gray-500">Brokers Viewed</p>
                            <p class="text-2xl font-bold text-gray-900">12+</p>
                        </div>
                    </div>
                </div>
                
                <div class="bg-white rounded-lg shadow-sm p-6">
                    <div class="flex items-center">
                        <div class="flex-shrink-0">
                            <i class="fas fa-calculator text-2xl text-green-500"></i>
                        </div>
                        <div class="ml-4">
                            <p class="text-sm font-medium text-gray-500">Cost Calculations</p>
                            <p class="text-2xl font-bold text-gray-900">∞</p>
                        </div>
                    </div>
                </div>
            </div>

            <div class="bg-white rounded-lg shadow-sm p-6">
                <h2 class="text-xl font-semibold mb-6">Your Broker Matches</h2>
                <div id="user-matches">
                    <!-- User matches will be loaded here -->
                </div>
            </div>
        </main>

        ${generateFooter()}
        
        <script>
            document.addEventListener('DOMContentLoaded', function() {
                loadUserDashboard();
            });
        </script>
    </body>
    </html>
  `);
});

// SEO pages (robots.txt, sitemap.xml)
pageRoutes.get('/robots.txt', async (c) => {
  const domain = getCurrentDomain(c.req.raw);
  return c.text(`User-agent: *
Allow: /

# Sitemaps
Sitemap: ${domain}/sitemap.xml

# Crawl-delay for respectful crawling
Crawl-delay: 1

# Disallow admin areas (if any)
Disallow: /admin/
Disallow: /api/auth/
Disallow: /dashboard/

# Allow all public pages
Allow: /
Allow: /reviews/
Allow: /compare
Allow: /simulator
Allow: /about
Allow: /brokers/
Allow: /api/brokers
Allow: /api/stats
`, { headers: { 'Content-Type': 'text/plain' } });
});

pageRoutes.get('/sitemap.xml', async (c) => {
  try {
    const { DB } = c.env;
    const brokerService = new BrokerService(DB);
    
    // Get all brokers for dynamic URLs
    const brokersResult = await brokerService.getAllBrokers(1, 100);
    const brokers = brokersResult.brokers;
    
    const baseUrl = getCurrentDomain(c.req.raw);
    const currentDate = new Date().toISOString().split('T')[0];
    
    let sitemap = `<?xml version="1.0" encoding="UTF-8"?>
<urlset xmlns="http://www.sitemaps.org/schemas/sitemap/0.9">
  <url>
    <loc>${baseUrl}/</loc>
    <lastmod>${currentDate}</lastmod>
    <changefreq>weekly</changefreq>
    <priority>1.0</priority>
  </url>
  <url>
    <loc>${baseUrl}/reviews</loc>
    <lastmod>${currentDate}</lastmod>
    <changefreq>weekly</changefreq>
    <priority>0.9</priority>
  </url>
  <url>
    <loc>${baseUrl}/compare</loc>
    <lastmod>${currentDate}</lastmod>
    <changefreq>monthly</changefreq>
    <priority>0.8</priority>
  </url>
  <url>
    <loc>${baseUrl}/simulator</loc>
    <lastmod>${currentDate}</lastmod>
    <changefreq>monthly</changefreq>
    <priority>0.8</priority>
  </url>
  <url>
    <loc>${baseUrl}/about</loc>
    <lastmod>${currentDate}</lastmod>
    <changefreq>monthly</changefreq>
    <priority>0.6</priority>
  </url>`;

    // Add broker review pages
    brokers.forEach(broker => {
      sitemap += `
  <url>
    <loc>${baseUrl}/reviews/${broker.slug}</loc>
    <lastmod>${currentDate}</lastmod>
    <changefreq>monthly</changefreq>
    <priority>0.7</priority>
  </url>`;
    });
    
    // Add country pages
    countryPages.forEach(country => {
      sitemap += `
  <url>
    <loc>${baseUrl}/brokers/${country.slug}</loc>
    <lastmod>${currentDate}</lastmod>
    <changefreq>monthly</changefreq>
    <priority>0.7</priority>
  </url>`;
    });

    sitemap += `
</urlset>`;

    return c.text(sitemap, { 
      headers: { 
        'Content-Type': 'application/xml',
        'Cache-Control': 'public, max-age=3600'
      } 
    });
  } catch (error) {
    console.error('Sitemap error:', error);
    return c.text('<?xml version="1.0" encoding="UTF-8"?><urlset xmlns="http://www.sitemaps.org/schemas/sitemap/0.9"></urlset>', {
      headers: { 'Content-Type': 'application/xml' }
    });
  }
});

// Test routes
pageRoutes.get('/test-simulator', async (c) => {
  return c.html(`
    <!DOCTYPE html>
    <html>
    <head>
        <title>Simulator Test - BrokerAnalysis</title>
        <link rel="stylesheet" href="/static/styles.css">
    </head>
    <body class="bg-gray-100 p-8">
        <div class="max-w-4xl mx-auto">
            <h1 class="text-3xl font-bold mb-6">Trading Cost Simulator Test</h1>
            <div class="bg-white rounded-lg p-6 shadow-sm">
                <p class="mb-4">Testing the enhanced trading cost calculator with real broker data.</p>
                <a href="/simulator" class="bg-blue-600 text-white px-4 py-2 rounded hover:bg-blue-700">
                    Go to Simulator
                </a>
            </div>
        </div>
    </body>
    </html>
  `);
});

// Helper functions for generating common HTML components
function generateNavigation(): string {
  // Use enhanced navigation component for consistency
  return generateCompleteNavigation();
}

function generateFooter(): string {
  return `
    <footer class="bg-gray-900 text-white py-12 mt-16">
        <div class="max-w-6xl mx-auto px-4">
            <div class="grid grid-cols-1 md:grid-cols-4 gap-8">
                <div>
                    <h3 class="text-lg font-semibold mb-4">BrokerAnalysis</h3>
                    <p class="text-gray-400 text-sm">
                        Helping traders find the perfect forex broker through intelligent recommendations and transparent analysis.
                    </p>
                </div>
                
                <div>
                    <h4 class="text-md font-semibold mb-4">Brokers</h4>
                    <ul class="space-y-2 text-sm text-gray-400">
                        <li><a href="/reviews/ic-markets" class="hover:text-white">IC Markets</a></li>
                        <li><a href="/reviews/pepperstone" class="hover:text-white">Pepperstone</a></li>
                        <li><a href="/reviews/fp-markets" class="hover:text-white">FP Markets</a></li>
                        <li><a href="/reviews" class="hover:text-white">All Reviews</a></li>
                    </ul>
                </div>
                
                <div>
                    <h4 class="text-md font-semibold mb-4">Tools</h4>
                    <ul class="space-y-2 text-sm text-gray-400">
                        <li><a href="/compare" class="hover:text-white">Broker Comparison</a></li>
                        <li><a href="/simulator" class="hover:text-white">Cost Calculator</a></li>
                        <li><a href="/" class="hover:text-white">Smart Recommendations</a></li>
                    </ul>
                </div>
                
                <div>
                    <h4 class="text-md font-semibold mb-4">Company</h4>
                    <ul class="space-y-2 text-sm text-gray-400">
                        <li><a href="/about" class="hover:text-white">About Us</a></li>
                        <li><a href="/about#methodology" class="hover:text-white">Methodology</a></li>
                        <li><a href="mailto:contact@brokeranalysis.com" class="hover:text-white">Contact</a></li>
                    </ul>
                </div>
            </div>
            
            <div class="border-t border-gray-800 mt-8 pt-8 text-center text-sm text-gray-400">
                <p>&copy; 2025 BrokerAnalysis. All rights reserved. 
                   Trading involves significant risk and may not be suitable for all investors.</p>
            </div>
        </div>
    </footer>
  `;
}

// CRITICAL SEO FIX: Individual Broker Review Pages
// These routes were moved from brokerRoutes.ts due to mounting issues
// This ensures the most important SEO pages (individual broker reviews) work properly

pageRoutes.get('/reviews/ic-markets', async (c) => {
  const { DB } = c.env;
  const brokerService = new BrokerService(DB);
  
  try {
    const broker = await brokerService.getBrokerBySlug('ic-markets');
    if (!broker) {
      return c.html('<div style="padding:2rem;text-align:center;"><h1>IC Markets not found</h1><p>Broker data not available.</p><a href="/brokers">← Back to Brokers</a></div>', 404);
    }
    
    return c.html(generateComprehensiveBrokerReviewHTML(broker, c.req.raw));
  } catch (error) {
    console.error('IC Markets review error:', error);
    return c.html(`<div style="padding:2rem;text-align:center;"><h1>Error</h1><p>Database error: ${error.message}</p><a href="/brokers">← Back to Brokers</a></div>`, 500);
  }
});

pageRoutes.get('/reviews/pepperstone', async (c) => {
  const { DB } = c.env;
  const brokerService = new BrokerService(DB);
  
  try {
    const broker = await brokerService.getBrokerBySlug('pepperstone');
    if (!broker) {
      return c.html('<div style="padding:2rem;text-align:center;"><h1>Pepperstone not found</h1><p>Broker data not available.</p><a href="/brokers">← Back to Brokers</a></div>', 404);
    }
    
    return c.html(generateComprehensiveBrokerReviewHTML(broker, c.req.raw));
  } catch (error) {
    console.error('Pepperstone review error:', error);
    return c.html(`<div style="padding:2rem;text-align:center;"><h1>Error</h1><p>Database error: ${error.message}</p><a href="/brokers">← Back to Brokers</a></div>`, 500);
  }
});

pageRoutes.get('/reviews/xm-group', async (c) => {
  const { DB } = c.env;
  const brokerService = new BrokerService(DB);
  
  try {
    const broker = await brokerService.getBrokerBySlug('xm-group');
    if (!broker) {
      return c.html('<div style="padding:2rem;text-align:center;"><h1>XM Group not found</h1><p>Broker data not available.</p><a href="/brokers">← Back to Brokers</a></div>', 404);
    }
    
    return c.html(generateComprehensiveBrokerReviewHTML(broker, c.req.raw));
  } catch (error) {
    console.error('XM Group review error:', error);
    return c.html(`<div style="padding:2rem;text-align:center;"><h1>Error</h1><p>Database error: ${error.message}</p><a href="/brokers">← Back to Brokers</a></div>`, 500);
  }
});

pageRoutes.get('/reviews/oanda', async (c) => {
  const { DB } = c.env;
  const brokerService = new BrokerService(DB);
  
  try {
    const broker = await brokerService.getBrokerBySlug('oanda');
    if (!broker) {
      return c.html('<div style="padding:2rem;text-align:center;"><h1>OANDA not found</h1><p>Broker data not available.</p><a href="/brokers">← Back to Brokers</a></div>', 404);
    }
    
    return c.html(generateComprehensiveBrokerReviewHTML(broker, c.req.raw));
  } catch (error) {
    console.error('OANDA review error:', error);
    return c.html(`<div style="padding:2rem;text-align:center;"><h1>Error</h1><p>Database error: ${error.message}</p><a href="/brokers">← Back to Brokers</a></div>`, 500);
  }
});

pageRoutes.get('/reviews/interactive-brokers', async (c) => {
  const { DB } = c.env;
  const brokerService = new BrokerService(DB);
  
  try {
    const broker = await brokerService.getBrokerBySlug('interactive-brokers');
    if (!broker) {
      return c.html('<div style="padding:2rem;text-align:center;"><h1>Interactive Brokers not found</h1><p>Broker data not available.</p><a href="/brokers">← Back to Brokers</a></div>', 404);
    }
    
    return c.html(generateComprehensiveBrokerReviewHTML(broker, c.req.raw));
  } catch (error) {
    console.error('Interactive Brokers review error:', error);
    return c.html(`<div style="padding:2rem;text-align:center;"><h1>Error</h1><p>Database error: ${error.message}</p><a href="/brokers">← Back to Brokers</a></div>`, 500);
  }
});

// Generic dynamic broker review route (catch-all for other brokers)
pageRoutes.get('/reviews/:brokerSlug', async (c) => {
  const { DB } = c.env;
  const brokerService = new BrokerService(DB);
  const brokerSlug = c.req.param('brokerSlug');
  
  // Skip the static routes we've already handled
  const handledRoutes = ['ic-markets', 'pepperstone', 'xm-group', 'oanda', 'interactive-brokers'];
  if (handledRoutes.includes(brokerSlug)) {
    return c.notFound(); // Let the static routes handle these
  }
  
  try {
    const broker = await brokerService.getBrokerBySlug(brokerSlug);
    if (!broker) {
      return c.html(`
        <div style="padding:2rem;text-align:center;">
          <h1>Broker "${brokerSlug}" not found</h1>
          <p>This broker is not available in our database.</p>
          <p><strong>Available reviews:</strong> <a href="/reviews/ic-markets">IC Markets</a>, <a href="/reviews/pepperstone">Pepperstone</a>, <a href="/reviews/xm-group">XM Group</a></p>
          <p><a href="/brokers">← View all brokers</a></p>
        </div>
      `, 404);
    }
    
    return c.html(generateComprehensiveBrokerReviewHTML(broker, c.req.raw));
  } catch (error) {
    console.error(`Broker review error for ${brokerSlug}:`, error);
    return c.html(`<div style="padding:2rem;text-align:center;"><h1>Error</h1><p>Database error: ${error.message}</p><a href="/brokers">← Back to Brokers</a></div>`, 500);
  }
});

// SEO Enhancement: Dynamic Sitemap
pageRoutes.get('/sitemap.xml', async (c) => {
  try {
    const { DB } = c.env;
    const brokerService = new BrokerService(DB);
    const brokers = await brokerService.getAllBrokers();
    
    const domain = getCurrentDomain(c.req.raw);
    const now = new Date().toISOString();
    
    const sitemapXml = `<?xml version="1.0" encoding="UTF-8"?>
<urlset xmlns="http://www.sitemaps.org/schemas/sitemap/0.9">
  <url>
    <loc>${domain}/</loc>
    <lastmod>${now}</lastmod>
    <changefreq>daily</changefreq>
    <priority>1.0</priority>
  </url>
  <url>
    <loc>${domain}/brokers</loc>
    <lastmod>${now}</lastmod>
    <changefreq>daily</changefreq>
    <priority>0.9</priority>
  </url>
  <url>
    <loc>${domain}/countries</loc>
    <lastmod>${now}</lastmod>
    <changefreq>weekly</changefreq>
    <priority>0.8</priority>
  </url>
  <url>
    <loc>${domain}/compare</loc>
    <lastmod>${now}</lastmod>
    <changefreq>weekly</changefreq>
    <priority>0.8</priority>
  </url>
  <url>
    <loc>${domain}/contact</loc>
    <lastmod>${now}</lastmod>
    <changefreq>monthly</changefreq>
    <priority>0.6</priority>
  </url>
  ${brokers.map(broker => `
  <url>
    <loc>${domain}/reviews/${broker.slug}</loc>
    <lastmod>${now}</lastmod>
    <changefreq>weekly</changefreq>
    <priority>0.9</priority>
  </url>`).join('')}
  ${['australia', 'usa', 'canada', 'singapore', 'dubai', 'south-africa', 'philippines', 'pakistan', 'india', 'belgium', 'nepal', 'malaysia', 'ethiopia', 'bangladesh'].map(country => `
  <url>
    <loc>${domain}/brokers/${country}</loc>
    <lastmod>${now}</lastmod>
    <changefreq>weekly</changefreq>
    <priority>0.7</priority>
  </url>`).join('')}
</urlset>`;

    c.header('Content-Type', 'application/xml');
    c.header('Cache-Control', 'public, max-age=3600');
    return c.text(sitemapXml);
  } catch (error) {
    console.error('Sitemap generation error:', error);
    return c.text('Error generating sitemap', 500);
  }
});

// SEO Enhancement: Robots.txt
pageRoutes.get('/robots.txt', async (c) => {
  const domain = getCurrentDomain(c.req.raw);
  const robotsTxt = `User-agent: *
Allow: /

# Sitemap
Sitemap: ${domain}/sitemap.xml

# Disallow admin areas
Disallow: /admin/
Disallow: /api/
Disallow: /_next/
Disallow: /static/

# Allow important pages
Allow: /static/styles.css
Allow: /static/images/
Allow: /static/webfonts/`;

  c.header('Content-Type', 'text/plain');
  c.header('Cache-Control', 'public, max-age=86400');
  return c.text(robotsTxt);
});

// SEO Enhancement: Comprehensive Broker vs Broker Comparison Pages
const popularComparisons = [
  // Top-tier brokers comparisons
  { slug: 'ic-markets-vs-pepperstone', title: 'IC Markets vs Pepperstone', brokers: ['ic-markets', 'pepperstone'] },
  { slug: 'ic-markets-vs-oanda', title: 'IC Markets vs OANDA', brokers: ['ic-markets', 'oanda'] },
  { slug: 'pepperstone-vs-oanda', title: 'Pepperstone vs OANDA', brokers: ['pepperstone', 'oanda'] },
  { slug: 'interactive-brokers-vs-ic-markets', title: 'Interactive Brokers vs IC Markets', brokers: ['interactive-brokers', 'ic-markets'] },
  
  // Interactive Brokers comparisons
  { slug: 'interactive-brokers-vs-pepperstone', title: 'Interactive Brokers vs Pepperstone', brokers: ['interactive-brokers', 'pepperstone'] },
  { slug: 'interactive-brokers-vs-oanda', title: 'Interactive Brokers vs OANDA', brokers: ['interactive-brokers', 'oanda'] },
  { slug: 'interactive-brokers-vs-forex-com', title: 'Interactive Brokers vs Forex.com', brokers: ['interactive-brokers', 'forex-com'] },
  
  // Forex.com comparisons  
  { slug: 'forex-com-vs-ic-markets', title: 'Forex.com vs IC Markets', brokers: ['forex-com', 'ic-markets'] },
  { slug: 'forex-com-vs-pepperstone', title: 'Forex.com vs Pepperstone', brokers: ['forex-com', 'pepperstone'] },
  { slug: 'forex-com-vs-oanda', title: 'Forex.com vs OANDA', brokers: ['forex-com', 'oanda'] },
  
  // TastyFX comparisons
  { slug: 'tastyfx-vs-ic-markets', title: 'TastyFX vs IC Markets', brokers: ['tastyfx', 'ic-markets'] },
  { slug: 'tastyfx-vs-pepperstone', title: 'TastyFX vs Pepperstone', brokers: ['tastyfx', 'pepperstone'] },
  { slug: 'tastyfx-vs-oanda', title: 'TastyFX vs OANDA', brokers: ['tastyfx', 'oanda'] },
  { slug: 'tastyfx-vs-interactive-brokers', title: 'TastyFX vs Interactive Brokers', brokers: ['tastyfx', 'interactive-brokers'] },
  { slug: 'tastyfx-vs-forex-com', title: 'TastyFX vs Forex.com', brokers: ['tastyfx', 'forex-com'] },
  
  // Cross comparisons for competitive terms
  { slug: 'pepperstone-vs-forex-com', title: 'Pepperstone vs Forex.com', brokers: ['pepperstone', 'forex-com'] },
  { slug: 'oanda-vs-forex-com', title: 'OANDA vs Forex.com', brokers: ['oanda', 'forex-com'] }
];

popularComparisons.forEach(comparison => {
  pageRoutes.get(`/compare/${comparison.slug}`, async (c) => {
    const { DB } = c.env;
    const brokerService = new BrokerService(DB);
    
    try {
      const [broker1, broker2] = await Promise.all([
        brokerService.getBrokerBySlug(comparison.brokers[0]),
        brokerService.getBrokerBySlug(comparison.brokers[1])
      ]);

      if (!broker1 || !broker2) {
        return c.html('Brokers not found', 404);
      }

      const domain = getCurrentDomain(c.req.raw);
      const title = `${comparison.title} Comparison 2025 - Which is Better?`;
      const description = `Compare ${broker1.name} vs ${broker2.name}. Detailed side-by-side analysis of spreads, regulation, platforms, and fees to help you choose the better broker.`;

      return c.html(`<!DOCTYPE html>
<html lang="en">
<head>
    <meta charset="UTF-8">
    <meta name="viewport" content="width=device-width, initial-scale=1.0">
    ${generateMetaTags(title, description, `broker comparison, ${comparison.brokers[0]}, ${comparison.brokers[1]}, forex broker`, `/compare/${comparison.slug}`, undefined, c.req.raw)}
    <link href="/static/styles.css" rel="stylesheet">
</head>
<body class="bg-gray-50">
    <div class="max-w-6xl mx-auto px-4 py-8">
        <h1 class="text-4xl font-bold text-center mb-8">${comparison.title} Comparison</h1>
        
        <div class="grid md:grid-cols-2 gap-8 mb-8">
            <div class="bg-white rounded-lg shadow p-6">
                <h2 class="text-2xl font-bold mb-4">\${broker1.name}</h2>
                <div class="space-y-3">
                    <div class="flex justify-between">
                        <span class="font-medium">Rating:</span>
                        <span>\${broker1.rating}/5</span>
                    </div>
                    <div class="flex justify-between">
                        <span class="font-medium">Min Deposit:</span>
                        <span>$\${broker1.min_deposit_usd || 'N/A'}</span>
                    </div>
                    <div class="flex justify-between">
                        <span class="font-medium">Max Leverage:</span>
                        <span>\${broker1.max_leverage || 'N/A'}</span>
                    </div>
                    <div class="flex justify-between">
                        <span class="font-medium">Regulated:</span>
                        <span>\${broker1.is_regulated ? 'Yes' : 'No'}</span>
                    </div>
                </div>
                <a href="/reviews/\${broker1.slug}" class="mt-4 block bg-blue-600 text-white text-center py-2 rounded hover:bg-blue-700">Read Full Review</a>
            </div>
            
            <div class="bg-white rounded-lg shadow p-6">
                <h2 class="text-2xl font-bold mb-4">\${broker2.name}</h2>
                <div class="space-y-3">
                    <div class="flex justify-between">
                        <span class="font-medium">Rating:</span>
                        <span>\${broker2.rating}/5</span>
                    </div>
                    <div class="flex justify-between">
                        <span class="font-medium">Min Deposit:</span>
                        <span>$\${broker2.min_deposit_usd || 'N/A'}</span>
                    </div>
                    <div class="flex justify-between">
                        <span class="font-medium">Max Leverage:</span>
                        <span>\${broker2.max_leverage || 'N/A'}</span>
                    </div>
                    <div class="flex justify-between">
                        <span class="font-medium">Regulated:</span>
                        <span>\${broker2.is_regulated ? 'Yes' : 'No'}</span>
                    </div>
                </div>
                <a href="/reviews/\${broker2.slug}" class="mt-4 block bg-blue-600 text-white text-center py-2 rounded hover:bg-blue-700">Read Full Review</a>
            </div>
        </div>
        
        <div class="bg-white rounded-lg shadow p-6">
            <h3 class="text-xl font-bold mb-4">Quick Comparison Summary</h3>
            <p class="text-gray-700 mb-4">
                Both \${broker1.name} and \${broker2.name} are \${broker1.is_regulated && broker2.is_regulated ? 'regulated' : 'established'} brokers offering competitive trading conditions. 
                \${broker1.rating > broker2.rating ? broker1.name + ' has a higher overall rating' : broker2.rating > broker1.rating ? broker2.name + ' has a higher overall rating' : 'Both brokers have similar ratings'}.
            </p>
            <div class="grid md:grid-cols-3 gap-4">
                <a href="/compare" class="text-center bg-gray-100 p-4 rounded hover:bg-gray-200">Compare More Brokers</a>
                <a href="/brokers" class="text-center bg-blue-100 p-4 rounded hover:bg-blue-200">Browse All Brokers</a>
                <a href="/" class="text-center bg-green-100 p-4 rounded hover:bg-green-200">Find My Broker</a>
            </div>
        </div>
    </div>
</body>
</html>`);
    } catch (error) {
      console.error('Comparison page error:', error);
      return c.html('Error loading comparison', 500);
    }
  });
});

// SEO Enhancement: Regulatory Authority Pages
const regulatoryAuthorities = [
  { slug: 'asic', name: 'ASIC (Australian Securities and Investments Commission)', country: 'Australia', description: 'Australia\'s financial services regulator' },
  { slug: 'fca', name: 'FCA (Financial Conduct Authority)', country: 'United Kingdom', description: 'UK\'s financial services regulator' },
  { slug: 'cysec', name: 'CySEC (Cyprus Securities and Exchange Commission)', country: 'Cyprus', description: 'Cyprus financial regulator' },
  { slug: 'cftc', name: 'CFTC (Commodity Futures Trading Commission)', country: 'United States', description: 'US derivatives regulator' },
  { slug: 'finma', name: 'FINMA (Swiss Financial Market Supervisory Authority)', country: 'Switzerland', description: 'Switzerland\'s financial regulator' }
];

regulatoryAuthorities.forEach(regulator => {
  pageRoutes.get(`/regulation/${regulator.slug}`, async (c) => {
    const { DB } = c.env;
    const brokerService = new BrokerService(DB);
    
    try {
      const brokers = await brokerService.getAllBrokers();
      const domain = getCurrentDomain(c.req.raw);
      
      const title = `${regulator.name} Regulated Forex Brokers 2025`;
      const description = `Find ${regulator.name} regulated forex brokers. Compare spreads, platforms, and features of brokers supervised by ${regulator.country}'s financial regulator.`;

      return c.html(`<!DOCTYPE html>
<html lang="en">
<head>
    <meta charset="UTF-8">
    <meta name="viewport" content="width=device-width, initial-scale=1.0">
    ${generateMetaTags(title, description, `${regulator.slug}, regulated brokers, ${regulator.country.toLowerCase()} brokers`, `/regulation/${regulator.slug}`, undefined, c.req.raw)}
    <link href="/static/styles.css" rel="stylesheet">
</head>
<body class="bg-gray-50">
    <div class="max-w-6xl mx-auto px-4 py-8">
        <h1 class="text-4xl font-bold text-center mb-8">${regulator.name} Regulated Brokers</h1>
        
        <div class="bg-white rounded-lg shadow p-6 mb-8">
            <h2 class="text-2xl font-bold mb-4">About ${regulator.name}</h2>
            <p class="text-gray-700 mb-4">
                ${regulator.description}. Brokers regulated by ${regulator.name} must comply with strict financial standards, 
                client fund protection requirements, and operational transparency rules.
            </p>
            <div class="grid md:grid-cols-3 gap-4">
                <div class="text-center p-4 bg-blue-50 rounded">
                    <h3 class="font-semibold text-blue-800">Client Protection</h3>
                    <p class="text-sm text-blue-600">Segregated client funds</p>
                </div>
                <div class="text-center p-4 bg-green-50 rounded">
                    <h3 class="font-semibold text-green-800">Financial Standards</h3>
                    <p class="text-sm text-green-600">Strict capital requirements</p>
                </div>
                <div class="text-center p-4 bg-purple-50 rounded">
                    <h3 class="font-semibold text-purple-800">Transparency</h3>
                    <p class="text-sm text-purple-600">Regular reporting & audits</p>
                </div>
            </div>
        </div>
        
        <div class="bg-white rounded-lg shadow p-6">
            <h3 class="text-xl font-bold mb-4">${regulator.name} Regulated Brokers</h3>
            <div class="text-center py-8">
                <p class="text-gray-600 mb-4">Our database is being updated with regulatory information.</p>
                <div class="space-y-2">
                    <a href="/brokers" class="inline-block bg-blue-600 text-white px-6 py-2 rounded hover:bg-blue-700 mr-4">Browse All Brokers</a>
                    <a href="/countries" class="inline-block bg-gray-600 text-white px-6 py-2 rounded hover:bg-gray-700">View by Country</a>
                </div>
            </div>
        </div>
        
        <div class="mt-8 bg-yellow-50 border border-yellow-200 rounded-lg p-4">
            <h4 class="font-semibold text-yellow-800 mb-2">Important Notice</h4>
            <p class="text-yellow-700 text-sm">
                Regulation status can change. Always verify a broker's current regulatory status directly with the relevant authority before trading.
            </p>
        </div>
    </div>
</body>
</html>`);
    } catch (error) {
      console.error('Regulatory page error:', error);
      return c.html('Error loading regulatory information', 500);
    }
  });
});

// Trading Calculators Page - Profit, Margin & Pip Calculators
pageRoutes.get('/calculators', async (c) => {
  return c.html(renderTradingCalculatorsPage({
    canonicalUrl: '/calculators',
    request: c.req.raw
  }));
});

// Enhanced Trading Cost Simulator Page with 2025 SEO Best Practices
pageRoutes.get('/simulator', async (c) => {
  return c.html(renderTradingSimulatorPage({
    canonicalUrl: '/simulator',
    request: c.req.raw
  }));
});

export { pageRoutes };<|MERGE_RESOLUTION|>--- conflicted
+++ resolved
@@ -65,9 +65,6 @@
 import { renderMalaysiaCountryPage } from '../components/MalaysiaCountryPage.js';
 import { renderEthiopiaCountryPage } from '../components/EthiopiaCountryPage.js';
 import { renderBangladeshCountryPage } from '../components/BangladeshCountryPage.js';
-<<<<<<< HEAD
-import { UserDashboard } from '../components/UserDashboard.js';
-=======
 import { renderTradingSimulatorPage } from '../components/TradingSimulatorPage.js';
 import { renderTradingCalculatorsPage } from '../components/TradingCalculatorsPage.js';
 import { renderGoldTradingBrokersPage } from '../components/GoldTradingBrokersPage.js';
@@ -85,7 +82,6 @@
 import { renderDemoAccountsBrokersPage } from '../components/DemoAccountsBrokersPage.js';
 import { generateComprehensiveBrokerReviewHTML } from '../components/EnhancedBrokerReview.js';
 import { generateCompleteNavigation } from '../components/Navigation.js';
->>>>>>> c0a0bff6
 
 const pageRoutes = new Hono<{ Bindings: Bindings }>();
 
@@ -241,72 +237,6 @@
   }));
 });
 
-// Dashboard route - User's personalized trading dashboard
-pageRoutes.get('/dashboard', async (c) => {
-  try {
-    // Check authentication
-    const sessionId = getCookie(c, 'sessionId');
-    if (!sessionId) {
-      return c.redirect('/?auth=required');
-    }
-
-    // Get user data from database
-    const db = c.env.DB;
-    const userQuery = await db.prepare(
-      'SELECT * FROM users WHERE sessionId = ?'
-    ).bind(sessionId).first();
-
-    if (!userQuery) {
-      return c.redirect('/?auth=expired');
-    }
-
-    // Get user's broker matches
-    const brokerMatches = await db.prepare(
-      'SELECT * FROM broker_matches WHERE userId = ? ORDER BY timestamp DESC'
-    ).bind(userQuery.id).all();
-
-    const latestMatch = brokerMatches.results?.[0] || null;
-
-    // Parse recommendations if they exist
-    if (latestMatch && latestMatch.recommendations) {
-      try {
-        latestMatch.recommendations = JSON.parse(latestMatch.recommendations);
-      } catch (e) {
-        console.error('Error parsing recommendations:', e);
-        latestMatch.recommendations = [];
-      }
-    }
-
-    if (latestMatch && latestMatch.userProfile) {
-      try {
-        latestMatch.userProfile = JSON.parse(latestMatch.userProfile);
-      } catch (e) {
-        console.error('Error parsing user profile:', e);
-        latestMatch.userProfile = {};
-      }
-    }
-
-    // Render dashboard
-    return c.html(UserDashboard({
-      user: {
-        id: userQuery.id,
-        name: userQuery.name,
-        email: userQuery.email
-      },
-      latestMatch,
-      brokerMatches: brokerMatches.results?.map(match => ({
-        ...match,
-        recommendations: match.recommendations ? JSON.parse(match.recommendations) : [],
-        userProfile: match.userProfile ? JSON.parse(match.userProfile) : {}
-      })) || []
-    }));
-
-  } catch (error) {
-    console.error('Dashboard error:', error);
-    return c.redirect('/?error=dashboard');
-  }
-});
-
 // Main brokers directory page - comprehensive listing with SEO optimization
 pageRoutes.get('/brokers', async (c) => {
   try {
